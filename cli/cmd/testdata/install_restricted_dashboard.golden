---
###
### Linkerd Namespace
###
---
kind: Namespace
apiVersion: v1
metadata:
  name: linkerd
  annotations:
    linkerd.io/inject: disabled
  labels:
    linkerd.io/is-control-plane: "true"
    config.linkerd.io/admission-webhooks: disabled
    linkerd.io/control-plane-ns: linkerd
---
###
### Identity Controller Service RBAC
###
---
kind: ClusterRole
apiVersion: rbac.authorization.k8s.io/v1
metadata:
  name: linkerd-linkerd-identity
  labels:
    linkerd.io/control-plane-component: identity
    linkerd.io/control-plane-ns: linkerd
rules:
- apiGroups: ["authentication.k8s.io"]
  resources: ["tokenreviews"]
  verbs: ["create"]
- apiGroups: ["apps"]
  resources: ["deployments"]
  verbs: ["get"]
- apiGroups: [""]
  resources: ["events"]
  verbs: ["create", "patch"]
---
kind: ClusterRoleBinding
apiVersion: rbac.authorization.k8s.io/v1
metadata:
  name: linkerd-linkerd-identity
  labels:
    linkerd.io/control-plane-component: identity
    linkerd.io/control-plane-ns: linkerd
roleRef:
  apiGroup: rbac.authorization.k8s.io
  kind: ClusterRole
  name: linkerd-linkerd-identity
subjects:
- kind: ServiceAccount
  name: linkerd-identity
  namespace: linkerd
---
kind: ServiceAccount
apiVersion: v1
metadata:
  name: linkerd-identity
  namespace: linkerd
  labels:
    linkerd.io/control-plane-component: identity
    linkerd.io/control-plane-ns: linkerd
---
###
### Destination Controller Service
###
---
kind: ClusterRole
apiVersion: rbac.authorization.k8s.io/v1
metadata:
  name: linkerd-linkerd-destination
  labels:
    linkerd.io/control-plane-component: destination
    linkerd.io/control-plane-ns: linkerd
rules:
- apiGroups: ["apps"]
  resources: ["replicasets"]
  verbs: ["list", "get", "watch"]
- apiGroups: ["batch"]
  resources: ["jobs"]
  verbs: ["list", "get", "watch"]
- apiGroups: [""]
  resources: ["pods", "endpoints", "services"]
  verbs: ["list", "get", "watch"]
- apiGroups: ["linkerd.io"]
  resources: ["serviceprofiles"]
  verbs: ["list", "get", "watch"]
- apiGroups: ["split.smi-spec.io"]
  resources: ["trafficsplits"]
  verbs: ["list", "get", "watch"]
---
kind: ClusterRoleBinding
apiVersion: rbac.authorization.k8s.io/v1
metadata:
  name: linkerd-linkerd-destination
  labels:
    linkerd.io/control-plane-component: destination
    linkerd.io/control-plane-ns: linkerd
roleRef:
  apiGroup: rbac.authorization.k8s.io
  kind: ClusterRole
  name: linkerd-linkerd-destination
subjects:
- kind: ServiceAccount
  name: linkerd-destination
  namespace: linkerd
---
kind: ServiceAccount
apiVersion: v1
metadata:
  name: linkerd-destination
  namespace: linkerd
  labels:
    linkerd.io/control-plane-component: destination
    linkerd.io/control-plane-ns: linkerd
---
###
### Heartbeat RBAC
###
---
apiVersion: rbac.authorization.k8s.io/v1
kind: Role
metadata:
  name: linkerd-heartbeat
  namespace: linkerd
  labels:
    linkerd.io/control-plane-ns: linkerd
rules:
- apiGroups: [""]
  resources: ["configmaps"]
  verbs: ["get"]
  resourceNames: ["linkerd-config"]
---
apiVersion: rbac.authorization.k8s.io/v1
kind: RoleBinding
metadata:
  name: linkerd-heartbeat
  namespace: linkerd
  labels:
    linkerd.io/control-plane-ns: linkerd
roleRef:
  kind: Role
  name: linkerd-heartbeat
  apiGroup: rbac.authorization.k8s.io
subjects:
- kind: ServiceAccount
  name: linkerd-heartbeat
  namespace: linkerd
---
kind: ServiceAccount
apiVersion: v1
metadata:
  name: linkerd-heartbeat
  namespace: linkerd
  labels:
    linkerd.io/control-plane-component: heartbeat
    linkerd.io/control-plane-ns: linkerd
---
###
### Web RBAC
###
---
apiVersion: rbac.authorization.k8s.io/v1
kind: Role
metadata:
  name: linkerd-web
  namespace: linkerd
  labels:
    linkerd.io/control-plane-component: web
    linkerd.io/control-plane-ns: linkerd
rules:
- apiGroups: [""]
  resources: ["configmaps"]
  verbs: ["get"]
  resourceNames: ["linkerd-config"]
---
apiVersion: rbac.authorization.k8s.io/v1
kind: RoleBinding
metadata:
  name: linkerd-web
  namespace: linkerd
  labels:
    linkerd.io/control-plane-component: web
    linkerd.io/control-plane-ns: linkerd
roleRef:
  kind: Role
  name: linkerd-web
  apiGroup: rbac.authorization.k8s.io
subjects:
- kind: ServiceAccount
  name: linkerd-web
  namespace: linkerd
---
kind: ServiceAccount
apiVersion: v1
metadata:
  name: linkerd-web
  namespace: linkerd
  labels:
    linkerd.io/control-plane-component: web
    linkerd.io/control-plane-ns: linkerd
---
###
### Service Profile CRD
###
---
apiVersion: apiextensions.k8s.io/v1beta1
kind: CustomResourceDefinition
metadata:
  name: serviceprofiles.linkerd.io
  annotations:
    linkerd.io/created-by: linkerd/cli dev-undefined
  labels:
    linkerd.io/control-plane-ns: linkerd
spec:
  group: linkerd.io
  versions:
  - name: v1alpha1
    served: true
    storage: false
  - name: v1alpha2
    served: true
    storage: true
  scope: Namespaced
  names:
    plural: serviceprofiles
    singular: serviceprofile
    kind: ServiceProfile
    shortNames:
    - sp
---
###
### TrafficSplit CRD
### Copied from https://github.com/deislabs/smi-sdk-go/blob/cea7e1e9372304bbb6c74a3f6ca788d9eaa9cc58/crds/split.yaml
###
---
apiVersion: apiextensions.k8s.io/v1beta1
kind: CustomResourceDefinition
metadata:
  name: trafficsplits.split.smi-spec.io
  annotations:
    linkerd.io/created-by: linkerd/cli dev-undefined
  labels:
    linkerd.io/control-plane-ns: linkerd
spec:
  group: split.smi-spec.io
  version: v1alpha1
  scope: Namespaced
  names:
    kind: TrafficSplit
    shortNames:
      - ts
    plural: trafficsplits
    singular: trafficsplit
  additionalPrinterColumns:
  - name: Service
    type: string
    description: The apex service of this split.
    JSONPath: .spec.service
---
###
### Proxy Injector RBAC
###
---
kind: ClusterRole
apiVersion: rbac.authorization.k8s.io/v1
metadata:
  name: linkerd-linkerd-proxy-injector
  labels:
    linkerd.io/control-plane-component: proxy-injector
    linkerd.io/control-plane-ns: linkerd
rules:
- apiGroups: [""]
  resources: ["events"]
  verbs: ["create", "patch"]
- apiGroups: [""]
  resources: ["namespaces", "replicationcontrollers"]
  verbs: ["list", "get", "watch"]
- apiGroups: [""]
  resources: ["pods"]
  verbs: ["list", "watch"]
- apiGroups: ["extensions", "apps"]
  resources: ["deployments", "replicasets", "daemonsets", "statefulsets"]
  verbs: ["list", "get", "watch"]
- apiGroups: ["extensions", "batch"]
  resources: ["cronjobs", "jobs"]
  verbs: ["list", "get", "watch"]
---
kind: ClusterRoleBinding
apiVersion: rbac.authorization.k8s.io/v1
metadata:
  name: linkerd-linkerd-proxy-injector
  labels:
    linkerd.io/control-plane-component: proxy-injector
    linkerd.io/control-plane-ns: linkerd
subjects:
- kind: ServiceAccount
  name: linkerd-proxy-injector
  namespace: linkerd
  apiGroup: ""
roleRef:
  kind: ClusterRole
  name: linkerd-linkerd-proxy-injector
  apiGroup: rbac.authorization.k8s.io
---
kind: ServiceAccount
apiVersion: v1
metadata:
  name: linkerd-proxy-injector
  namespace: linkerd
  labels:
    linkerd.io/control-plane-component: proxy-injector
    linkerd.io/control-plane-ns: linkerd
---
kind: Secret
apiVersion: v1
metadata:
  name: linkerd-proxy-injector-tls
  namespace: linkerd
  labels:
    linkerd.io/control-plane-component: proxy-injector
    linkerd.io/control-plane-ns: linkerd
  annotations:
    linkerd.io/created-by: linkerd/cli dev-undefined
type: Opaque
data:
  crt.pem: cHJveHkgaW5qZWN0b3IgY3J0
  key.pem: cHJveHkgaW5qZWN0b3Iga2V5
---
apiVersion: admissionregistration.k8s.io/v1beta1
kind: MutatingWebhookConfiguration
metadata:
  name: linkerd-proxy-injector-webhook-config
  labels:
    linkerd.io/control-plane-component: proxy-injector
    linkerd.io/control-plane-ns: linkerd
webhooks:
- name: linkerd-proxy-injector.linkerd.io
  namespaceSelector:
    matchExpressions:
    - key: config.linkerd.io/admission-webhooks
      operator: NotIn
      values:
      - disabled
  clientConfig:
    service:
      name: linkerd-proxy-injector
      namespace: linkerd
      path: "/"
    caBundle: cHJveHkgaW5qZWN0b3IgQ0EgYnVuZGxl
  failurePolicy: Ignore
  rules:
  - operations: [ "CREATE" ]
    apiGroups: [""]
    apiVersions: ["v1"]
    resources: ["pods"]
  sideEffects: None
---
###
### Service Profile Validator RBAC
###
---
kind: ClusterRole
apiVersion: rbac.authorization.k8s.io/v1
metadata:
  name: linkerd-linkerd-sp-validator
  labels:
    linkerd.io/control-plane-component: sp-validator
    linkerd.io/control-plane-ns: linkerd
rules:
- apiGroups: [""]
  resources: ["pods"]
  verbs: ["list"]
---
kind: ClusterRoleBinding
apiVersion: rbac.authorization.k8s.io/v1
metadata:
  name: linkerd-linkerd-sp-validator
  labels:
    linkerd.io/control-plane-component: sp-validator
    linkerd.io/control-plane-ns: linkerd
subjects:
- kind: ServiceAccount
  name: linkerd-sp-validator
  namespace: linkerd
  apiGroup: ""
roleRef:
  kind: ClusterRole
  name: linkerd-linkerd-sp-validator
  apiGroup: rbac.authorization.k8s.io
---
kind: ServiceAccount
apiVersion: v1
metadata:
  name: linkerd-sp-validator
  namespace: linkerd
  labels:
    linkerd.io/control-plane-component: sp-validator
    linkerd.io/control-plane-ns: linkerd
---
kind: Secret
apiVersion: v1
metadata:
  name: linkerd-sp-validator-tls
  namespace: linkerd
  labels:
    linkerd.io/control-plane-component: sp-validator
    linkerd.io/control-plane-ns: linkerd
  annotations:
    linkerd.io/created-by: linkerd/cli dev-undefined
type: Opaque
data:
  crt.pem: cHJvZmlsZSB2YWxpZGF0b3IgY3J0
  key.pem: cHJvZmlsZSB2YWxpZGF0b3Iga2V5
---
apiVersion: admissionregistration.k8s.io/v1beta1
kind: ValidatingWebhookConfiguration
metadata:
  name: linkerd-sp-validator-webhook-config
  labels:
    linkerd.io/control-plane-component: sp-validator
    linkerd.io/control-plane-ns: linkerd
webhooks:
- name: linkerd-sp-validator.linkerd.io
  namespaceSelector:
    matchExpressions:
    - key: config.linkerd.io/admission-webhooks
      operator: NotIn
      values:
      - disabled
  clientConfig:
    service:
      name: linkerd-sp-validator
      namespace: linkerd
      path: "/"
    caBundle: cHJvZmlsZSB2YWxpZGF0b3IgQ0EgYnVuZGxl
  failurePolicy: Ignore
  rules:
  - operations: [ "CREATE" , "UPDATE" ]
    apiGroups: ["linkerd.io"]
    apiVersions: ["v1alpha1", "v1alpha2"]
    resources: ["serviceprofiles"]
  sideEffects: None
---
###
### Tap RBAC
###
---
kind: ClusterRole
apiVersion: rbac.authorization.k8s.io/v1
metadata:
  name: linkerd-linkerd-tap
  labels:
    linkerd.io/control-plane-component: tap
    linkerd.io/control-plane-ns: linkerd
rules:
- apiGroups: [""]
  resources: ["pods", "services", "replicationcontrollers", "namespaces", "nodes"]
  verbs: ["list", "get", "watch"]
- apiGroups: ["extensions", "apps"]
  resources: ["daemonsets", "deployments", "replicasets", "statefulsets"]
  verbs: ["list", "get", "watch"]
- apiGroups: ["extensions", "batch"]
  resources: ["cronjobs", "jobs"]
  verbs: ["list" , "get", "watch"]
---
kind: ClusterRole
apiVersion: rbac.authorization.k8s.io/v1
metadata:
  name: linkerd-linkerd-tap-admin
  labels:
    linkerd.io/control-plane-component: tap
    linkerd.io/control-plane-ns: linkerd
rules:
- apiGroups: ["tap.linkerd.io"]
  resources: ["*"]
  verbs: ["watch"]
---
kind: ClusterRoleBinding
apiVersion: rbac.authorization.k8s.io/v1
metadata:
  name: linkerd-linkerd-tap
  labels:
    linkerd.io/control-plane-component: tap
    linkerd.io/control-plane-ns: linkerd
roleRef:
  apiGroup: rbac.authorization.k8s.io
  kind: ClusterRole
  name: linkerd-linkerd-tap
subjects:
- kind: ServiceAccount
  name: linkerd-tap
  namespace: linkerd
---
apiVersion: rbac.authorization.k8s.io/v1
kind: ClusterRoleBinding
metadata:
  name: linkerd-linkerd-tap-auth-delegator
  labels:
    linkerd.io/control-plane-component: tap
    linkerd.io/control-plane-ns: linkerd
roleRef:
  apiGroup: rbac.authorization.k8s.io
  kind: ClusterRole
  name: system:auth-delegator
subjects:
- kind: ServiceAccount
  name: linkerd-tap
  namespace: linkerd
---
kind: ServiceAccount
apiVersion: v1
metadata:
  name: linkerd-tap
  namespace: linkerd
  labels:
    linkerd.io/control-plane-component: tap
    linkerd.io/control-plane-ns: linkerd
---
apiVersion: rbac.authorization.k8s.io/v1
kind: RoleBinding
metadata:
  name: linkerd-linkerd-tap-auth-reader
  namespace: kube-system
  labels:
    linkerd.io/control-plane-component: tap
    linkerd.io/control-plane-ns: linkerd
roleRef:
  apiGroup: rbac.authorization.k8s.io
  kind: Role
  name: extension-apiserver-authentication-reader
subjects:
- kind: ServiceAccount
  name: linkerd-tap
  namespace: linkerd
---
kind: Secret
apiVersion: v1
metadata:
  name: linkerd-tap-tls
  namespace: linkerd
  labels:
    linkerd.io/control-plane-component: tap
    linkerd.io/control-plane-ns: linkerd
  annotations:
    linkerd.io/created-by: linkerd/cli dev-undefined
type: Opaque
data:
  crt.pem: dGFwIGNydA==
  key.pem: dGFwIGtleQ==
---
apiVersion: apiregistration.k8s.io/v1
kind: APIService
metadata:
  name: v1alpha1.tap.linkerd.io
  labels:
    linkerd.io/control-plane-component: tap
    linkerd.io/control-plane-ns: linkerd
spec:
  group: tap.linkerd.io
  version: v1alpha1
  groupPriorityMinimum: 1000
  versionPriority: 100
  service:
    name: linkerd-tap
    namespace: linkerd
  caBundle: dGFwIENBIGJ1bmRsZQ==
---
###
### Control Plane PSP
###
---
apiVersion: policy/v1beta1
kind: PodSecurityPolicy
metadata:
  name: linkerd-linkerd-control-plane
  labels:
    linkerd.io/control-plane-ns: linkerd
spec:
  allowPrivilegeEscalation: false
  readOnlyRootFilesystem: true
  allowedCapabilities:
  - NET_ADMIN
  - NET_RAW
  requiredDropCapabilities:
  - ALL
  hostNetwork: false
  hostIPC: false
  hostPID: false
  seLinux:
    rule: RunAsAny
  runAsUser:
    rule: RunAsAny
  supplementalGroups:
    rule: MustRunAs
    ranges:
    - min: 1
      max: 65535
  fsGroup:
    rule: MustRunAs
    ranges:
    - min: 1
      max: 65535
  volumes:
  - configMap
  - emptyDir
  - secret
  - projected
  - downwardAPI
  - persistentVolumeClaim
---
apiVersion: rbac.authorization.k8s.io/v1
kind: Role
metadata:
  name: linkerd-psp
  namespace: linkerd
  labels:
    linkerd.io/control-plane-ns: linkerd
rules:
- apiGroups: ['policy', 'extensions']
  resources: ['podsecuritypolicies']
  verbs: ['use']
  resourceNames:
  - linkerd-linkerd-control-plane
---
apiVersion: rbac.authorization.k8s.io/v1
kind: RoleBinding
metadata:
  name: linkerd-psp
  namespace: linkerd
  labels:
    linkerd.io/control-plane-ns: linkerd
roleRef:
  kind: Role
  name: linkerd-psp
  apiGroup: rbac.authorization.k8s.io
subjects:
- kind: ServiceAccount
  name: linkerd-controller
  namespace: linkerd
- kind: ServiceAccount
  name: linkerd-destination
  namespace: linkerd
- kind: ServiceAccount
  name: linkerd-grafana
  namespace: linkerd
- kind: ServiceAccount
  name: linkerd-heartbeat
  namespace: linkerd
- kind: ServiceAccount
  name: linkerd-identity
  namespace: linkerd
- kind: ServiceAccount
  name: linkerd-prometheus
  namespace: linkerd
- kind: ServiceAccount
  name: linkerd-proxy-injector
  namespace: linkerd
- kind: ServiceAccount
  name: linkerd-sp-validator
  namespace: linkerd
- kind: ServiceAccount
  name: linkerd-tap
  namespace: linkerd
- kind: ServiceAccount
  name: linkerd-web
  namespace: linkerd

---
kind: ConfigMap
apiVersion: v1
metadata:
  name: linkerd-config
  namespace: linkerd
  labels:
    linkerd.io/control-plane-component: controller
    linkerd.io/control-plane-ns: linkerd
  annotations:
    linkerd.io/created-by: linkerd/cli dev-undefined
data:
  global: |
    {"linkerdNamespace":"linkerd","cniEnabled":false,"version":"install-control-plane-version","identityContext":{"trustDomain":"cluster.local","trustAnchorsPem":"-----BEGIN CERTIFICATE-----\nMIIBYDCCAQegAwIBAgIBATAKBggqhkjOPQQDAjAYMRYwFAYDVQQDEw1jbHVzdGVy\nLmxvY2FsMB4XDTE5MDMwMzAxNTk1MloXDTI5MDIyODAyMDM1MlowGDEWMBQGA1UE\nAxMNY2x1c3Rlci5sb2NhbDBZMBMGByqGSM49AgEGCCqGSM49AwEHA0IABAChpAt0\nxtgO9qbVtEtDK80N6iCL2Htyf2kIv2m5QkJ1y0TFQi5hTVe3wtspJ8YpZF0pl364\n6TiYeXB8tOOhIACjQjBAMA4GA1UdDwEB/wQEAwIBBjAdBgNVHSUEFjAUBggrBgEF\nBQcDAQYIKwYBBQUHAwIwDwYDVR0TAQH/BAUwAwEB/zAKBggqhkjOPQQDAgNHADBE\nAiBQ/AAwF8kG8VOmRSUTPakSSa/N4mqK2HsZuhQXCmiZHwIgZEzI5DCkpU7w3SIv\nOLO4Zsk1XrGZHGsmyiEyvYF9lpY=\n-----END CERTIFICATE-----\n","issuanceLifetime":"86400s","clockSkewAllowance":"20s","scheme":"linkerd.io/tls"},"autoInjectContext":null,"omitWebhookSideEffects":false,"clusterDomain":"cluster.local","endpointSliceEnabled":false}
  proxy: |
    {"proxyImage":{"imageName":"gcr.io/linkerd-io/proxy","pullPolicy":"IfNotPresent"},"proxyInitImage":{"imageName":"gcr.io/linkerd-io/proxy-init","pullPolicy":"IfNotPresent"},"controlPort":{"port":4190},"ignoreInboundPorts":[],"ignoreOutboundPorts":[],"inboundPort":{"port":4143},"adminPort":{"port":4191},"outboundPort":{"port":4140},"resource":{"requestCpu":"","requestMemory":"","limitCpu":"","limitMemory":""},"proxyUid":"2102","logLevel":{"level":"warn,linkerd=info"},"disableExternalProfiles":true,"proxyVersion":"install-proxy-version","proxyInitImageVersion":"v1.3.4","debugImage":{"imageName":"gcr.io/linkerd-io/debug","pullPolicy":"IfNotPresent"},"debugImageVersion":"install-debug-version","destinationGetNetworks":"10.0.0.0/8,172.16.0.0/12,192.168.0.0/16","logFormat":"plain","outboundConnectTimeout":"","inboundConnectTimeout":""}
  install: |
    {"cliVersion":"dev-undefined","flags":[]}
---
###
### Identity Controller Service
###
---
kind: Secret
apiVersion: v1
metadata:
  name: linkerd-identity-issuer
  namespace: linkerd
  labels:
    linkerd.io/control-plane-component: identity
    linkerd.io/control-plane-ns: linkerd
  annotations:
    linkerd.io/created-by: linkerd/cli dev-undefined
    linkerd.io/identity-issuer-expiry: 2029-02-28T02:03:52Z
data:
  crt.pem: LS0tLS1CRUdJTiBDRVJUSUZJQ0FURS0tLS0tCk1JSUJjakNDQVJpZ0F3SUJBZ0lCQWpBS0JnZ3Foa2pPUFFRREFqQVlNUll3RkFZRFZRUURFdzFqYkhWemRHVnkKTG14dlkyRnNNQjRYRFRFNU1ETXdNekF4TlRrMU1sb1hEVEk1TURJeU9EQXlNRE0xTWxvd0tURW5NQ1VHQTFVRQpBeE1lYVdSbGJuUnBkSGt1YkdsdWEyVnlaQzVqYkhWemRHVnlMbXh2WTJGc01Ga3dFd1lIS29aSXpqMENBUVlJCktvWkl6ajBEQVFjRFFnQUVJU2cwQ21KTkJXTHhKVHNLdDcrYno4QXMxWWZxWkZ1VHEyRm5ZbzAxNk5LVnY3MGUKUUMzVDZ0T3Bhajl4dUtzWGZsVTZaa3VpVlJpaWh3K3RWMmlzcTZOQ01FQXdEZ1lEVlIwUEFRSC9CQVFEQWdFRwpNQjBHQTFVZEpRUVdNQlFHQ0NzR0FRVUZCd01CQmdnckJnRUZCUWNEQWpBUEJnTlZIUk1CQWY4RUJUQURBUUgvCk1Bb0dDQ3FHU000OUJBTUNBMGdBTUVVQ0lGK2FNMEJ3MlBkTUZEcS9LdGFCUXZIZEFZYVVQVng4dmYzam4rTTQKQWFENEFpRUE5SEJkanlXeWlLZUt4bEE4Q29PdlVBd0k5NXhjNlhVTW9EeFJTWGpucFhnPQotLS0tLUVORCBDRVJUSUZJQ0FURS0tLS0t
  key.pem: LS0tLS1CRUdJTiBFQyBQUklWQVRFIEtFWS0tLS0tCk1IY0NBUUVFSU1JSnltZWtZeitra0NMUGtGbHJVeUF1L2NISllSVHl3Zm1BVVJLS1JYZHpvQW9HQ0NxR1NNNDkKQXdFSG9VUURRZ0FFSVNnMENtSk5CV0x4SlRzS3Q3K2J6OEFzMVlmcVpGdVRxMkZuWW8wMTZOS1Z2NzBlUUMzVAo2dE9wYWo5eHVLc1hmbFU2Wmt1aVZSaWlodyt0VjJpc3F3PT0KLS0tLS1FTkQgRUMgUFJJVkFURSBLRVktLS0tLQ==
---
kind: Service
apiVersion: v1
metadata:
  name: linkerd-identity
  namespace: linkerd
  labels:
    linkerd.io/control-plane-component: identity
    linkerd.io/control-plane-ns: linkerd
  annotations:
    linkerd.io/created-by: linkerd/cli dev-undefined
spec:
  type: ClusterIP
  selector:
    linkerd.io/control-plane-component: identity
  ports:
  - name: grpc
    port: 8080
    targetPort: 8080
---
apiVersion: apps/v1
kind: Deployment
metadata:
  annotations:
    linkerd.io/created-by: linkerd/cli dev-undefined
  labels:
    app.kubernetes.io/name: identity
    app.kubernetes.io/part-of: Linkerd
    app.kubernetes.io/version: install-control-plane-version
    linkerd.io/control-plane-component: identity
    linkerd.io/control-plane-ns: linkerd
  name: linkerd-identity
  namespace: linkerd
spec:
  replicas: 
  selector:
    matchLabels:
      linkerd.io/control-plane-component: identity
      linkerd.io/control-plane-ns: linkerd
      linkerd.io/proxy-deployment: linkerd-identity
  template:
    metadata:
      annotations:
        linkerd.io/created-by: linkerd/cli dev-undefined
        linkerd.io/identity-mode: default
        linkerd.io/proxy-version: install-proxy-version
      labels:
        linkerd.io/control-plane-component: identity
        linkerd.io/control-plane-ns: linkerd
        linkerd.io/workload-ns: linkerd
        linkerd.io/proxy-deployment: linkerd-identity
    spec:
      nodeSelector:
        beta.kubernetes.io/os: linux
      containers:
      - args:
        - identity
        - -log-level=info
        image: :install-control-plane-version
        imagePullPolicy: IfNotPresent
        livenessProbe:
          httpGet:
            path: /ping
            port: 9990
          initialDelaySeconds: 10
        name: identity
        ports:
        - containerPort: 8080
          name: grpc
        - containerPort: 9990
          name: admin-http
        readinessProbe:
          failureThreshold: 7
          httpGet:
            path: /ready
            port: 9990
        securityContext:
          runAsUser: 
        volumeMounts:
        - mountPath: /var/run/linkerd/config
          name: config
        - mountPath: /var/run/linkerd/identity/issuer
          name: identity-issuer
      - env:
        - name: LINKERD2_PROXY_LOG
          value: warn,linkerd=info
        - name: LINKERD2_PROXY_LOG_FORMAT
          value: plain
        - name: LINKERD2_PROXY_DESTINATION_SVC_ADDR
          value: linkerd-dst.linkerd.svc.cluster.local:8086
        - name: LINKERD2_PROXY_DESTINATION_GET_NETWORKS
          value: "10.0.0.0/8,172.16.0.0/12,192.168.0.0/16"
        - name: LINKERD2_PROXY_INBOUND_CONNECT_TIMEOUT
          value: "100ms"
        - name: LINKERD2_PROXY_OUTBOUND_CONNECT_TIMEOUT
          value: "1000ms"
        - name: LINKERD2_PROXY_CONTROL_LISTEN_ADDR
          value: 0.0.0.0:4190
        - name: LINKERD2_PROXY_ADMIN_LISTEN_ADDR
          value: 0.0.0.0:4191
        - name: LINKERD2_PROXY_OUTBOUND_LISTEN_ADDR
          value: 127.0.0.1:4140
        - name: LINKERD2_PROXY_INBOUND_LISTEN_ADDR
          value: 0.0.0.0:4143
        - name: LINKERD2_PROXY_DESTINATION_GET_SUFFIXES
          value: svc.cluster.local.
        - name: LINKERD2_PROXY_DESTINATION_PROFILE_SUFFIXES
          value: svc.cluster.local.
        - name: LINKERD2_PROXY_INBOUND_ACCEPT_KEEPALIVE
          value: 10000ms
        - name: LINKERD2_PROXY_OUTBOUND_CONNECT_KEEPALIVE
          value: 10000ms
        - name: _pod_ns
          valueFrom:
            fieldRef:
              fieldPath: metadata.namespace
        - name: _pod_nodeName
          valueFrom:
             fieldRef:
              fieldPath: spec.nodeName
        - name: LINKERD2_PROXY_DESTINATION_CONTEXT
          value: |
            {"ns":"$(_pod_ns)", "nodeName":"$(_pod_nodeName)"}
        - name: LINKERD2_PROXY_IDENTITY_DIR
          value: /var/run/linkerd/identity/end-entity
        - name: LINKERD2_PROXY_IDENTITY_TRUST_ANCHORS
          value: |
            -----BEGIN CERTIFICATE-----
            MIIBYDCCAQegAwIBAgIBATAKBggqhkjOPQQDAjAYMRYwFAYDVQQDEw1jbHVzdGVy
            LmxvY2FsMB4XDTE5MDMwMzAxNTk1MloXDTI5MDIyODAyMDM1MlowGDEWMBQGA1UE
            AxMNY2x1c3Rlci5sb2NhbDBZMBMGByqGSM49AgEGCCqGSM49AwEHA0IABAChpAt0
            xtgO9qbVtEtDK80N6iCL2Htyf2kIv2m5QkJ1y0TFQi5hTVe3wtspJ8YpZF0pl364
            6TiYeXB8tOOhIACjQjBAMA4GA1UdDwEB/wQEAwIBBjAdBgNVHSUEFjAUBggrBgEF
            BQcDAQYIKwYBBQUHAwIwDwYDVR0TAQH/BAUwAwEB/zAKBggqhkjOPQQDAgNHADBE
            AiBQ/AAwF8kG8VOmRSUTPakSSa/N4mqK2HsZuhQXCmiZHwIgZEzI5DCkpU7w3SIv
            OLO4Zsk1XrGZHGsmyiEyvYF9lpY=
            -----END CERTIFICATE-----
        - name: LINKERD2_PROXY_IDENTITY_TOKEN_FILE
          value: /var/run/secrets/kubernetes.io/serviceaccount/token
        - name: LINKERD2_PROXY_IDENTITY_SVC_ADDR
          value: localhost.:8080
        - name: _pod_sa
          valueFrom:
            fieldRef:
              fieldPath: spec.serviceAccountName
        - name: _l5d_ns
          value: linkerd
        - name: _l5d_trustdomain
          value: cluster.local
        - name: LINKERD2_PROXY_IDENTITY_LOCAL_NAME
          value: $(_pod_sa).$(_pod_ns).serviceaccount.identity.$(_l5d_ns).$(_l5d_trustdomain)
        - name: LINKERD2_PROXY_IDENTITY_SVC_NAME
          value: linkerd-identity.$(_l5d_ns).serviceaccount.identity.$(_l5d_ns).$(_l5d_trustdomain)
        - name: LINKERD2_PROXY_DESTINATION_SVC_NAME
          value: linkerd-destination.$(_l5d_ns).serviceaccount.identity.$(_l5d_ns).$(_l5d_trustdomain)
        - name: LINKERD2_PROXY_TAP_SVC_NAME
          value: linkerd-tap.$(_l5d_ns).serviceaccount.identity.$(_l5d_ns).$(_l5d_trustdomain)
        image: gcr.io/linkerd-io/proxy:install-proxy-version
        imagePullPolicy: IfNotPresent
        livenessProbe:
          httpGet:
            path: /live
            port: 4191
          initialDelaySeconds: 10
        name: linkerd-proxy
        ports:
        - containerPort: 4143
          name: linkerd-proxy
        - containerPort: 4191
          name: linkerd-admin
        readinessProbe:
          httpGet:
            path: /ready
            port: 4191
          initialDelaySeconds: 2
        resources:
        securityContext:
          allowPrivilegeEscalation: false
          readOnlyRootFilesystem: true
          runAsUser: 2102
        terminationMessagePolicy: FallbackToLogsOnError
        volumeMounts:
        - mountPath: /var/run/linkerd/identity/end-entity
          name: linkerd-identity-end-entity
      initContainers:
      - args:
        - --incoming-proxy-port
        - "4143"
        - --outgoing-proxy-port
        - "4140"
        - --proxy-uid
        - "2102"
        - --inbound-ports-to-ignore
        - 4190,4191
        - --outbound-ports-to-ignore
        - "443"
        image: gcr.io/linkerd-io/proxy-init:v1.3.4
        imagePullPolicy: IfNotPresent
        name: linkerd-init
        resources:
          limits:
            cpu: "100m"
            memory: "50Mi"
          requests:
            cpu: "10m"
            memory: "10Mi"
        securityContext:
          allowPrivilegeEscalation: false
          capabilities:
            add:
            - NET_ADMIN
            - NET_RAW
          privileged: false
          readOnlyRootFilesystem: true
          runAsNonRoot: false
          runAsUser: 0
        terminationMessagePolicy: FallbackToLogsOnError
        volumeMounts:
        - mountPath: /run
          name: linkerd-proxy-init-xtables-lock
      serviceAccountName: linkerd-identity
      volumes:
      - configMap:
          name: linkerd-config
        name: config
      - name: identity-issuer
        secret:
          secretName: linkerd-identity-issuer
      - emptyDir: {}
        name: linkerd-proxy-init-xtables-lock
      - emptyDir:
          medium: Memory
        name: linkerd-identity-end-entity
---
###
### Destination Controller Service
###
---
kind: Service
apiVersion: v1
metadata:
  name: linkerd-dst
  namespace: linkerd
  labels:
    linkerd.io/control-plane-component: destination
    linkerd.io/control-plane-ns: linkerd
  annotations:
    linkerd.io/created-by: linkerd/cli dev-undefined
spec:
  type: ClusterIP
  selector:
    linkerd.io/control-plane-component: destination
  ports:
  - name: grpc
    port: 8086
    targetPort: 8086
---
apiVersion: apps/v1
kind: Deployment
metadata:
  annotations:
    linkerd.io/created-by: linkerd/cli dev-undefined
  labels:
    app.kubernetes.io/name: destination
    app.kubernetes.io/part-of: Linkerd
    app.kubernetes.io/version: install-control-plane-version
    linkerd.io/control-plane-component: destination
    linkerd.io/control-plane-ns: linkerd
  name: linkerd-destination
  namespace: linkerd
spec:
  replicas: 
  selector:
    matchLabels:
      linkerd.io/control-plane-component: destination
      linkerd.io/control-plane-ns: linkerd
      linkerd.io/proxy-deployment: linkerd-destination
  template:
    metadata:
      annotations:
        linkerd.io/created-by: linkerd/cli dev-undefined
        linkerd.io/identity-mode: default
        linkerd.io/proxy-version: install-proxy-version
      labels:
        linkerd.io/control-plane-component: destination
        linkerd.io/control-plane-ns: linkerd
        linkerd.io/workload-ns: linkerd
        linkerd.io/proxy-deployment: linkerd-destination
    spec:
      nodeSelector:
        beta.kubernetes.io/os: linux
      containers:
      - args:
        - destination
        - -addr=:8086
        - -controller-namespace=linkerd
        - -enable-h2-upgrade=true
        - -log-level=info
        image: :install-control-plane-version
        imagePullPolicy: IfNotPresent
        livenessProbe:
          httpGet:
            path: /ping
            port: 9996
          initialDelaySeconds: 10
        name: destination
        ports:
        - containerPort: 8086
          name: grpc
        - containerPort: 9996
          name: admin-http
        readinessProbe:
          failureThreshold: 7
          httpGet:
            path: /ready
            port: 9996
        securityContext:
          runAsUser: 
        volumeMounts:
        - mountPath: /var/run/linkerd/config
          name: config
      - env:
        - name: LINKERD2_PROXY_LOG
          value: warn,linkerd=info
        - name: LINKERD2_PROXY_LOG_FORMAT
          value: plain
        - name: LINKERD2_PROXY_DESTINATION_SVC_ADDR
          value: localhost.:8086
        - name: LINKERD2_PROXY_DESTINATION_GET_NETWORKS
          value: "10.0.0.0/8,172.16.0.0/12,192.168.0.0/16"
        - name: LINKERD2_PROXY_INBOUND_CONNECT_TIMEOUT
          value: "100ms"
        - name: LINKERD2_PROXY_OUTBOUND_CONNECT_TIMEOUT
          value: "1000ms"
        - name: LINKERD2_PROXY_CONTROL_LISTEN_ADDR
          value: 0.0.0.0:4190
        - name: LINKERD2_PROXY_ADMIN_LISTEN_ADDR
          value: 0.0.0.0:4191
        - name: LINKERD2_PROXY_OUTBOUND_LISTEN_ADDR
          value: 127.0.0.1:4140
        - name: LINKERD2_PROXY_INBOUND_LISTEN_ADDR
          value: 0.0.0.0:4143
        - name: LINKERD2_PROXY_DESTINATION_GET_SUFFIXES
          value: svc.cluster.local.
        - name: LINKERD2_PROXY_DESTINATION_PROFILE_SUFFIXES
          value: svc.cluster.local.
        - name: LINKERD2_PROXY_INBOUND_ACCEPT_KEEPALIVE
          value: 10000ms
        - name: LINKERD2_PROXY_OUTBOUND_CONNECT_KEEPALIVE
          value: 10000ms
        - name: _pod_ns
          valueFrom:
            fieldRef:
              fieldPath: metadata.namespace
        - name: _pod_nodeName
          valueFrom:
             fieldRef:
              fieldPath: spec.nodeName
        - name: LINKERD2_PROXY_DESTINATION_CONTEXT
          value: |
            {"ns":"$(_pod_ns)", "nodeName":"$(_pod_nodeName)"}
        - name: LINKERD2_PROXY_IDENTITY_DIR
          value: /var/run/linkerd/identity/end-entity
        - name: LINKERD2_PROXY_IDENTITY_TRUST_ANCHORS
          value: |
            -----BEGIN CERTIFICATE-----
            MIIBYDCCAQegAwIBAgIBATAKBggqhkjOPQQDAjAYMRYwFAYDVQQDEw1jbHVzdGVy
            LmxvY2FsMB4XDTE5MDMwMzAxNTk1MloXDTI5MDIyODAyMDM1MlowGDEWMBQGA1UE
            AxMNY2x1c3Rlci5sb2NhbDBZMBMGByqGSM49AgEGCCqGSM49AwEHA0IABAChpAt0
            xtgO9qbVtEtDK80N6iCL2Htyf2kIv2m5QkJ1y0TFQi5hTVe3wtspJ8YpZF0pl364
            6TiYeXB8tOOhIACjQjBAMA4GA1UdDwEB/wQEAwIBBjAdBgNVHSUEFjAUBggrBgEF
            BQcDAQYIKwYBBQUHAwIwDwYDVR0TAQH/BAUwAwEB/zAKBggqhkjOPQQDAgNHADBE
            AiBQ/AAwF8kG8VOmRSUTPakSSa/N4mqK2HsZuhQXCmiZHwIgZEzI5DCkpU7w3SIv
            OLO4Zsk1XrGZHGsmyiEyvYF9lpY=
            -----END CERTIFICATE-----
        - name: LINKERD2_PROXY_IDENTITY_TOKEN_FILE
          value: /var/run/secrets/kubernetes.io/serviceaccount/token
        - name: LINKERD2_PROXY_IDENTITY_SVC_ADDR
          value: linkerd-identity.linkerd.svc.cluster.local:8080
        - name: _pod_sa
          valueFrom:
            fieldRef:
              fieldPath: spec.serviceAccountName
        - name: _l5d_ns
          value: linkerd
        - name: _l5d_trustdomain
          value: cluster.local
        - name: LINKERD2_PROXY_IDENTITY_LOCAL_NAME
          value: $(_pod_sa).$(_pod_ns).serviceaccount.identity.$(_l5d_ns).$(_l5d_trustdomain)
        - name: LINKERD2_PROXY_IDENTITY_SVC_NAME
          value: linkerd-identity.$(_l5d_ns).serviceaccount.identity.$(_l5d_ns).$(_l5d_trustdomain)
        - name: LINKERD2_PROXY_DESTINATION_SVC_NAME
          value: linkerd-destination.$(_l5d_ns).serviceaccount.identity.$(_l5d_ns).$(_l5d_trustdomain)
        - name: LINKERD2_PROXY_TAP_SVC_NAME
          value: linkerd-tap.$(_l5d_ns).serviceaccount.identity.$(_l5d_ns).$(_l5d_trustdomain)
        image: gcr.io/linkerd-io/proxy:install-proxy-version
        imagePullPolicy: IfNotPresent
        livenessProbe:
          httpGet:
            path: /live
            port: 4191
          initialDelaySeconds: 10
        name: linkerd-proxy
        ports:
        - containerPort: 4143
          name: linkerd-proxy
        - containerPort: 4191
          name: linkerd-admin
        readinessProbe:
          httpGet:
            path: /ready
            port: 4191
          initialDelaySeconds: 2
        resources:
        securityContext:
          allowPrivilegeEscalation: false
          readOnlyRootFilesystem: true
          runAsUser: 2102
        terminationMessagePolicy: FallbackToLogsOnError
        volumeMounts:
        - mountPath: /var/run/linkerd/identity/end-entity
          name: linkerd-identity-end-entity
      initContainers:
      - args:
        - --incoming-proxy-port
        - "4143"
        - --outgoing-proxy-port
        - "4140"
        - --proxy-uid
        - "2102"
        - --inbound-ports-to-ignore
        - 4190,4191
        - --outbound-ports-to-ignore
        - "443"
        image: gcr.io/linkerd-io/proxy-init:v1.3.4
        imagePullPolicy: IfNotPresent
        name: linkerd-init
        resources:
          limits:
            cpu: "100m"
            memory: "50Mi"
          requests:
            cpu: "10m"
            memory: "10Mi"
        securityContext:
          allowPrivilegeEscalation: false
          capabilities:
            add:
            - NET_ADMIN
            - NET_RAW
          privileged: false
          readOnlyRootFilesystem: true
          runAsNonRoot: false
          runAsUser: 0
        terminationMessagePolicy: FallbackToLogsOnError
        volumeMounts:
        - mountPath: /run
          name: linkerd-proxy-init-xtables-lock
      serviceAccountName: linkerd-destination
      volumes:
      - configMap:
          name: linkerd-config
        name: config
      - emptyDir: {}
        name: linkerd-proxy-init-xtables-lock
      - emptyDir:
          medium: Memory
        name: linkerd-identity-end-entity
---
###
### Heartbeat
###
---
apiVersion: batch/v1beta1
kind: CronJob
metadata:
  name: linkerd-heartbeat
  namespace: linkerd
  labels:
    app.kubernetes.io/name: heartbeat
    app.kubernetes.io/part-of: Linkerd
    app.kubernetes.io/version: install-control-plane-version
    linkerd.io/control-plane-component: heartbeat
    linkerd.io/control-plane-ns: linkerd
  annotations:
    linkerd.io/created-by: linkerd/cli dev-undefined
spec:
  schedule: "1 2 3 4 5"
  successfulJobsHistoryLimit: 0
  jobTemplate:
    spec:
      template:
        metadata:
          labels:
            linkerd.io/control-plane-component: heartbeat
            linkerd.io/workload-ns: linkerd
          annotations:
            linkerd.io/created-by: linkerd/cli dev-undefined
        spec:
          nodeSelector:
            beta.kubernetes.io/os: linux
          serviceAccountName: linkerd-heartbeat
          restartPolicy: Never
          containers:
          - name: heartbeat
            image: :install-control-plane-version
            imagePullPolicy: IfNotPresent
            args:
            - "heartbeat"
            - "-controller-namespace=linkerd"
            - "-log-level=info"
            - "-prometheus-url=http://linkerd-prometheus.linkerd.svc.cluster.local:9090"
            securityContext:
              runAsUser: 
---
###
### Web
###
---
kind: Service
apiVersion: v1
metadata:
  name: linkerd-web
  namespace: linkerd
  labels:
    linkerd.io/control-plane-component: web
    linkerd.io/control-plane-ns: linkerd
  annotations:
    linkerd.io/created-by: linkerd/cli dev-undefined
spec:
  type: ClusterIP
  selector:
    linkerd.io/control-plane-component: web
  ports:
  - name: http
    port: 8084
    targetPort: 8084
  - name: admin-http
    port: 9994
    targetPort: 9994
---
apiVersion: apps/v1
kind: Deployment
metadata:
  annotations:
    linkerd.io/created-by: linkerd/cli dev-undefined
  labels:
    app.kubernetes.io/name: web
    app.kubernetes.io/part-of: Linkerd
    app.kubernetes.io/version: install-control-plane-version
    linkerd.io/control-plane-component: web
    linkerd.io/control-plane-ns: linkerd
  name: linkerd-web
  namespace: linkerd
spec:
  replicas: 1
  selector:
    matchLabels:
      linkerd.io/control-plane-component: web
      linkerd.io/control-plane-ns: linkerd
      linkerd.io/proxy-deployment: linkerd-web
  template:
    metadata:
      annotations:
        linkerd.io/created-by: linkerd/cli dev-undefined
        linkerd.io/identity-mode: default
        linkerd.io/proxy-version: install-proxy-version
      labels:
        linkerd.io/control-plane-component: web
        linkerd.io/control-plane-ns: linkerd
        linkerd.io/workload-ns: linkerd
        linkerd.io/proxy-deployment: linkerd-web
    spec:
      nodeSelector:
        beta.kubernetes.io/os: linux
      containers:
      - args:
        - -api-addr=linkerd-controller-api.linkerd.svc.cluster.local:8085
        - -grafana-addr=linkerd-grafana.linkerd.svc.cluster.local:3000
        - -controller-namespace=linkerd
        - -log-level=info
        - -enforced-host=^(localhost|127\.0\.0\.1|linkerd-web\.linkerd\.svc\.cluster\.local|linkerd-web\.linkerd\.svc|\[::1\])(:\d+)?$
        image: gcr.io/linkerd-io/web:install-control-plane-version
        imagePullPolicy: IfNotPresent
        livenessProbe:
          httpGet:
            path: /ping
            port: 9994
          initialDelaySeconds: 10
        name: web
        ports:
        - containerPort: 8084
          name: http
        - containerPort: 9994
          name: admin-http
        readinessProbe:
          failureThreshold: 7
          httpGet:
            path: /ready
            port: 9994
        securityContext:
          runAsUser: 
        volumeMounts:
        - mountPath: /var/run/linkerd/config
          name: config
      - env:
        - name: LINKERD2_PROXY_LOG
          value: warn,linkerd=info
        - name: LINKERD2_PROXY_LOG_FORMAT
          value: plain
        - name: LINKERD2_PROXY_DESTINATION_SVC_ADDR
          value: linkerd-dst.linkerd.svc.cluster.local:8086
        - name: LINKERD2_PROXY_DESTINATION_GET_NETWORKS
          value: "10.0.0.0/8,172.16.0.0/12,192.168.0.0/16"
        - name: LINKERD2_PROXY_INBOUND_CONNECT_TIMEOUT
          value: "100ms"
        - name: LINKERD2_PROXY_OUTBOUND_CONNECT_TIMEOUT
          value: "1000ms"
        - name: LINKERD2_PROXY_CONTROL_LISTEN_ADDR
          value: 0.0.0.0:4190
        - name: LINKERD2_PROXY_ADMIN_LISTEN_ADDR
          value: 0.0.0.0:4191
        - name: LINKERD2_PROXY_OUTBOUND_LISTEN_ADDR
          value: 127.0.0.1:4140
        - name: LINKERD2_PROXY_INBOUND_LISTEN_ADDR
          value: 0.0.0.0:4143
        - name: LINKERD2_PROXY_DESTINATION_GET_SUFFIXES
          value: svc.cluster.local.
        - name: LINKERD2_PROXY_DESTINATION_PROFILE_SUFFIXES
          value: svc.cluster.local.
        - name: LINKERD2_PROXY_INBOUND_ACCEPT_KEEPALIVE
          value: 10000ms
        - name: LINKERD2_PROXY_OUTBOUND_CONNECT_KEEPALIVE
          value: 10000ms
        - name: _pod_ns
          valueFrom:
            fieldRef:
              fieldPath: metadata.namespace
        - name: _pod_nodeName
          valueFrom:
             fieldRef:
              fieldPath: spec.nodeName
        - name: LINKERD2_PROXY_DESTINATION_CONTEXT
          value: |
            {"ns":"$(_pod_ns)", "nodeName":"$(_pod_nodeName)"}
        - name: LINKERD2_PROXY_IDENTITY_DIR
          value: /var/run/linkerd/identity/end-entity
        - name: LINKERD2_PROXY_IDENTITY_TRUST_ANCHORS
          value: |
            -----BEGIN CERTIFICATE-----
            MIIBYDCCAQegAwIBAgIBATAKBggqhkjOPQQDAjAYMRYwFAYDVQQDEw1jbHVzdGVy
            LmxvY2FsMB4XDTE5MDMwMzAxNTk1MloXDTI5MDIyODAyMDM1MlowGDEWMBQGA1UE
            AxMNY2x1c3Rlci5sb2NhbDBZMBMGByqGSM49AgEGCCqGSM49AwEHA0IABAChpAt0
            xtgO9qbVtEtDK80N6iCL2Htyf2kIv2m5QkJ1y0TFQi5hTVe3wtspJ8YpZF0pl364
            6TiYeXB8tOOhIACjQjBAMA4GA1UdDwEB/wQEAwIBBjAdBgNVHSUEFjAUBggrBgEF
            BQcDAQYIKwYBBQUHAwIwDwYDVR0TAQH/BAUwAwEB/zAKBggqhkjOPQQDAgNHADBE
            AiBQ/AAwF8kG8VOmRSUTPakSSa/N4mqK2HsZuhQXCmiZHwIgZEzI5DCkpU7w3SIv
            OLO4Zsk1XrGZHGsmyiEyvYF9lpY=
            -----END CERTIFICATE-----
        - name: LINKERD2_PROXY_IDENTITY_TOKEN_FILE
          value: /var/run/secrets/kubernetes.io/serviceaccount/token
        - name: LINKERD2_PROXY_IDENTITY_SVC_ADDR
          value: linkerd-identity.linkerd.svc.cluster.local:8080
        - name: _pod_sa
          valueFrom:
            fieldRef:
              fieldPath: spec.serviceAccountName
        - name: _l5d_ns
          value: linkerd
        - name: _l5d_trustdomain
          value: cluster.local
        - name: LINKERD2_PROXY_IDENTITY_LOCAL_NAME
          value: $(_pod_sa).$(_pod_ns).serviceaccount.identity.$(_l5d_ns).$(_l5d_trustdomain)
        - name: LINKERD2_PROXY_IDENTITY_SVC_NAME
          value: linkerd-identity.$(_l5d_ns).serviceaccount.identity.$(_l5d_ns).$(_l5d_trustdomain)
        - name: LINKERD2_PROXY_DESTINATION_SVC_NAME
          value: linkerd-destination.$(_l5d_ns).serviceaccount.identity.$(_l5d_ns).$(_l5d_trustdomain)
        - name: LINKERD2_PROXY_TAP_SVC_NAME
          value: linkerd-tap.$(_l5d_ns).serviceaccount.identity.$(_l5d_ns).$(_l5d_trustdomain)
        image: gcr.io/linkerd-io/proxy:install-proxy-version
        imagePullPolicy: IfNotPresent
        livenessProbe:
          httpGet:
            path: /live
            port: 4191
          initialDelaySeconds: 10
        name: linkerd-proxy
        ports:
        - containerPort: 4143
          name: linkerd-proxy
        - containerPort: 4191
          name: linkerd-admin
        readinessProbe:
          httpGet:
            path: /ready
            port: 4191
          initialDelaySeconds: 2
        resources:
        securityContext:
          allowPrivilegeEscalation: false
          readOnlyRootFilesystem: true
          runAsUser: 2102
        terminationMessagePolicy: FallbackToLogsOnError
        volumeMounts:
        - mountPath: /var/run/linkerd/identity/end-entity
          name: linkerd-identity-end-entity
      initContainers:
      - args:
        - --incoming-proxy-port
        - "4143"
        - --outgoing-proxy-port
        - "4140"
        - --proxy-uid
        - "2102"
        - --inbound-ports-to-ignore
        - 4190,4191
        - --outbound-ports-to-ignore
        - "443"
        image: gcr.io/linkerd-io/proxy-init:v1.3.4
        imagePullPolicy: IfNotPresent
        name: linkerd-init
        resources:
          limits:
            cpu: "100m"
            memory: "50Mi"
          requests:
            cpu: "10m"
            memory: "10Mi"
        securityContext:
          allowPrivilegeEscalation: false
          capabilities:
            add:
            - NET_ADMIN
            - NET_RAW
          privileged: false
          readOnlyRootFilesystem: true
          runAsNonRoot: false
          runAsUser: 0
        terminationMessagePolicy: FallbackToLogsOnError
        volumeMounts:
        - mountPath: /run
          name: linkerd-proxy-init-xtables-lock
      serviceAccountName: linkerd-web
      volumes:
      - configMap:
          name: linkerd-config
        name: config
      - emptyDir: {}
        name: linkerd-proxy-init-xtables-lock
      - emptyDir:
          medium: Memory
        name: linkerd-identity-end-entity
---
###
### Proxy Injector
###
---
apiVersion: apps/v1
kind: Deployment
metadata:
  annotations:
    linkerd.io/created-by: linkerd/cli dev-undefined
  labels:
    app.kubernetes.io/name: proxy-injector
    app.kubernetes.io/part-of: Linkerd
    app.kubernetes.io/version: install-control-plane-version
    linkerd.io/control-plane-component: proxy-injector
    linkerd.io/control-plane-ns: linkerd
  name: linkerd-proxy-injector
  namespace: linkerd
spec:
  replicas: 
  selector:
    matchLabels:
      linkerd.io/control-plane-component: proxy-injector
  template:
    metadata:
      annotations:
        linkerd.io/created-by: linkerd/cli dev-undefined
        linkerd.io/identity-mode: default
        linkerd.io/proxy-version: install-proxy-version
      labels:
        linkerd.io/control-plane-component: proxy-injector
        linkerd.io/control-plane-ns: linkerd
        linkerd.io/workload-ns: linkerd
        linkerd.io/proxy-deployment: linkerd-proxy-injector
    spec:
      nodeSelector:
        beta.kubernetes.io/os: linux
      containers:
      - args:
        - proxy-injector
        - -log-level=info
        image: :install-control-plane-version
        imagePullPolicy: IfNotPresent
        livenessProbe:
          httpGet:
            path: /ping
            port: 9995
          initialDelaySeconds: 10
        name: proxy-injector
        ports:
        - containerPort: 8443
          name: proxy-injector
        - containerPort: 9995
          name: admin-http
        readinessProbe:
          failureThreshold: 7
          httpGet:
            path: /ready
            port: 9995
        securityContext:
          runAsUser: 
        volumeMounts:
        - mountPath: /var/run/linkerd/config
          name: config
        - mountPath: /var/run/linkerd/tls
          name: tls
          readOnly: true
      - env:
        - name: LINKERD2_PROXY_LOG
          value: warn,linkerd=info
        - name: LINKERD2_PROXY_LOG_FORMAT
          value: plain
        - name: LINKERD2_PROXY_DESTINATION_SVC_ADDR
          value: linkerd-dst.linkerd.svc.cluster.local:8086
        - name: LINKERD2_PROXY_DESTINATION_GET_NETWORKS
          value: "10.0.0.0/8,172.16.0.0/12,192.168.0.0/16"
        - name: LINKERD2_PROXY_INBOUND_CONNECT_TIMEOUT
          value: "100ms"
        - name: LINKERD2_PROXY_OUTBOUND_CONNECT_TIMEOUT
          value: "1000ms"
        - name: LINKERD2_PROXY_CONTROL_LISTEN_ADDR
          value: 0.0.0.0:4190
        - name: LINKERD2_PROXY_ADMIN_LISTEN_ADDR
          value: 0.0.0.0:4191
        - name: LINKERD2_PROXY_OUTBOUND_LISTEN_ADDR
          value: 127.0.0.1:4140
        - name: LINKERD2_PROXY_INBOUND_LISTEN_ADDR
          value: 0.0.0.0:4143
        - name: LINKERD2_PROXY_DESTINATION_GET_SUFFIXES
          value: svc.cluster.local.
        - name: LINKERD2_PROXY_DESTINATION_PROFILE_SUFFIXES
          value: svc.cluster.local.
        - name: LINKERD2_PROXY_INBOUND_ACCEPT_KEEPALIVE
          value: 10000ms
        - name: LINKERD2_PROXY_OUTBOUND_CONNECT_KEEPALIVE
          value: 10000ms
        - name: _pod_ns
          valueFrom:
            fieldRef:
              fieldPath: metadata.namespace
        - name: _pod_nodeName
          valueFrom:
             fieldRef:
              fieldPath: spec.nodeName
        - name: LINKERD2_PROXY_DESTINATION_CONTEXT
          value: |
            {"ns":"$(_pod_ns)", "nodeName":"$(_pod_nodeName)"}
        - name: LINKERD2_PROXY_IDENTITY_DIR
          value: /var/run/linkerd/identity/end-entity
        - name: LINKERD2_PROXY_IDENTITY_TRUST_ANCHORS
          value: |
            -----BEGIN CERTIFICATE-----
            MIIBYDCCAQegAwIBAgIBATAKBggqhkjOPQQDAjAYMRYwFAYDVQQDEw1jbHVzdGVy
            LmxvY2FsMB4XDTE5MDMwMzAxNTk1MloXDTI5MDIyODAyMDM1MlowGDEWMBQGA1UE
            AxMNY2x1c3Rlci5sb2NhbDBZMBMGByqGSM49AgEGCCqGSM49AwEHA0IABAChpAt0
            xtgO9qbVtEtDK80N6iCL2Htyf2kIv2m5QkJ1y0TFQi5hTVe3wtspJ8YpZF0pl364
            6TiYeXB8tOOhIACjQjBAMA4GA1UdDwEB/wQEAwIBBjAdBgNVHSUEFjAUBggrBgEF
            BQcDAQYIKwYBBQUHAwIwDwYDVR0TAQH/BAUwAwEB/zAKBggqhkjOPQQDAgNHADBE
            AiBQ/AAwF8kG8VOmRSUTPakSSa/N4mqK2HsZuhQXCmiZHwIgZEzI5DCkpU7w3SIv
            OLO4Zsk1XrGZHGsmyiEyvYF9lpY=
            -----END CERTIFICATE-----
        - name: LINKERD2_PROXY_IDENTITY_TOKEN_FILE
          value: /var/run/secrets/kubernetes.io/serviceaccount/token
        - name: LINKERD2_PROXY_IDENTITY_SVC_ADDR
          value: linkerd-identity.linkerd.svc.cluster.local:8080
        - name: _pod_sa
          valueFrom:
            fieldRef:
              fieldPath: spec.serviceAccountName
        - name: _l5d_ns
          value: linkerd
        - name: _l5d_trustdomain
          value: cluster.local
        - name: LINKERD2_PROXY_IDENTITY_LOCAL_NAME
          value: $(_pod_sa).$(_pod_ns).serviceaccount.identity.$(_l5d_ns).$(_l5d_trustdomain)
        - name: LINKERD2_PROXY_IDENTITY_SVC_NAME
          value: linkerd-identity.$(_l5d_ns).serviceaccount.identity.$(_l5d_ns).$(_l5d_trustdomain)
        - name: LINKERD2_PROXY_DESTINATION_SVC_NAME
          value: linkerd-destination.$(_l5d_ns).serviceaccount.identity.$(_l5d_ns).$(_l5d_trustdomain)
        - name: LINKERD2_PROXY_TAP_SVC_NAME
          value: linkerd-tap.$(_l5d_ns).serviceaccount.identity.$(_l5d_ns).$(_l5d_trustdomain)
        image: gcr.io/linkerd-io/proxy:install-proxy-version
        imagePullPolicy: IfNotPresent
        livenessProbe:
          httpGet:
            path: /live
            port: 4191
          initialDelaySeconds: 10
        name: linkerd-proxy
        ports:
        - containerPort: 4143
          name: linkerd-proxy
        - containerPort: 4191
          name: linkerd-admin
        readinessProbe:
          httpGet:
            path: /ready
            port: 4191
          initialDelaySeconds: 2
        resources:
        securityContext:
          allowPrivilegeEscalation: false
          readOnlyRootFilesystem: true
          runAsUser: 2102
        terminationMessagePolicy: FallbackToLogsOnError
        volumeMounts:
        - mountPath: /var/run/linkerd/identity/end-entity
          name: linkerd-identity-end-entity
      initContainers:
      - args:
        - --incoming-proxy-port
        - "4143"
        - --outgoing-proxy-port
        - "4140"
        - --proxy-uid
        - "2102"
        - --inbound-ports-to-ignore
        - 4190,4191
        - --outbound-ports-to-ignore
        - "443"
        image: gcr.io/linkerd-io/proxy-init:v1.3.4
        imagePullPolicy: IfNotPresent
        name: linkerd-init
        resources:
          limits:
            cpu: "100m"
            memory: "50Mi"
          requests:
            cpu: "10m"
            memory: "10Mi"
        securityContext:
          allowPrivilegeEscalation: false
          capabilities:
            add:
            - NET_ADMIN
            - NET_RAW
          privileged: false
          readOnlyRootFilesystem: true
          runAsNonRoot: false
          runAsUser: 0
        terminationMessagePolicy: FallbackToLogsOnError
        volumeMounts:
        - mountPath: /run
          name: linkerd-proxy-init-xtables-lock
      serviceAccountName: linkerd-proxy-injector
      volumes:
      - configMap:
          name: linkerd-config
        name: config
      - name: tls
        secret:
          secretName: linkerd-proxy-injector-tls
      - emptyDir: {}
        name: linkerd-proxy-init-xtables-lock
      - emptyDir:
          medium: Memory
        name: linkerd-identity-end-entity
---
kind: Service
apiVersion: v1
metadata:
  name: linkerd-proxy-injector
  namespace: linkerd
  labels:
    linkerd.io/control-plane-component: proxy-injector
    linkerd.io/control-plane-ns: linkerd
  annotations:
    linkerd.io/created-by: linkerd/cli dev-undefined
spec:
  type: ClusterIP
  selector:
    linkerd.io/control-plane-component: proxy-injector
  ports:
  - name: proxy-injector
    port: 443
    targetPort: proxy-injector
---
###
### Service Profile Validator
###
---
kind: Service
apiVersion: v1
metadata:
  name: linkerd-sp-validator
  namespace: linkerd
  labels:
    linkerd.io/control-plane-component: sp-validator
    linkerd.io/control-plane-ns: linkerd
  annotations:
    linkerd.io/created-by: linkerd/cli dev-undefined
spec:
  type: ClusterIP
  selector:
    linkerd.io/control-plane-component: sp-validator
  ports:
  - name: sp-validator
    port: 443
    targetPort: sp-validator
---
apiVersion: apps/v1
kind: Deployment
metadata:
  annotations:
    linkerd.io/created-by: linkerd/cli dev-undefined
  labels:
    app.kubernetes.io/name: sp-validator
    app.kubernetes.io/part-of: Linkerd
    app.kubernetes.io/version: install-control-plane-version
    linkerd.io/control-plane-component: sp-validator
    linkerd.io/control-plane-ns: linkerd
  name: linkerd-sp-validator
  namespace: linkerd
spec:
  replicas: 
  selector:
    matchLabels:
      linkerd.io/control-plane-component: sp-validator
  template:
    metadata:
      annotations:
        linkerd.io/created-by: linkerd/cli dev-undefined
        linkerd.io/identity-mode: default
        linkerd.io/proxy-version: install-proxy-version
      labels:
        linkerd.io/control-plane-component: sp-validator
        linkerd.io/control-plane-ns: linkerd
        linkerd.io/workload-ns: linkerd
        linkerd.io/proxy-deployment: linkerd-sp-validator
    spec:
      nodeSelector:
        beta.kubernetes.io/os: linux
      containers:
      - args:
        - sp-validator
        - -log-level=info
        image: :install-control-plane-version
        imagePullPolicy: IfNotPresent
        livenessProbe:
          httpGet:
            path: /ping
            port: 9997
          initialDelaySeconds: 10
        name: sp-validator
        ports:
        - containerPort: 8443
          name: sp-validator
        - containerPort: 9997
          name: admin-http
        readinessProbe:
          failureThreshold: 7
          httpGet:
            path: /ready
            port: 9997
        securityContext:
          runAsUser: 
        volumeMounts:
        - mountPath: /var/run/linkerd/tls
          name: tls
          readOnly: true
      - env:
        - name: LINKERD2_PROXY_LOG
          value: warn,linkerd=info
        - name: LINKERD2_PROXY_LOG_FORMAT
          value: plain
        - name: LINKERD2_PROXY_DESTINATION_SVC_ADDR
          value: linkerd-dst.linkerd.svc.cluster.local:8086
        - name: LINKERD2_PROXY_DESTINATION_GET_NETWORKS
          value: "10.0.0.0/8,172.16.0.0/12,192.168.0.0/16"
        - name: LINKERD2_PROXY_INBOUND_CONNECT_TIMEOUT
          value: "100ms"
        - name: LINKERD2_PROXY_OUTBOUND_CONNECT_TIMEOUT
          value: "1000ms"
        - name: LINKERD2_PROXY_CONTROL_LISTEN_ADDR
          value: 0.0.0.0:4190
        - name: LINKERD2_PROXY_ADMIN_LISTEN_ADDR
          value: 0.0.0.0:4191
        - name: LINKERD2_PROXY_OUTBOUND_LISTEN_ADDR
          value: 127.0.0.1:4140
        - name: LINKERD2_PROXY_INBOUND_LISTEN_ADDR
          value: 0.0.0.0:4143
        - name: LINKERD2_PROXY_DESTINATION_GET_SUFFIXES
          value: svc.cluster.local.
        - name: LINKERD2_PROXY_DESTINATION_PROFILE_SUFFIXES
          value: svc.cluster.local.
        - name: LINKERD2_PROXY_INBOUND_ACCEPT_KEEPALIVE
          value: 10000ms
        - name: LINKERD2_PROXY_OUTBOUND_CONNECT_KEEPALIVE
          value: 10000ms
        - name: _pod_ns
          valueFrom:
            fieldRef:
              fieldPath: metadata.namespace
        - name: _pod_nodeName
          valueFrom:
             fieldRef:
              fieldPath: spec.nodeName
        - name: LINKERD2_PROXY_DESTINATION_CONTEXT
          value: |
            {"ns":"$(_pod_ns)", "nodeName":"$(_pod_nodeName)"}
        - name: LINKERD2_PROXY_IDENTITY_DIR
          value: /var/run/linkerd/identity/end-entity
        - name: LINKERD2_PROXY_IDENTITY_TRUST_ANCHORS
          value: |
            -----BEGIN CERTIFICATE-----
            MIIBYDCCAQegAwIBAgIBATAKBggqhkjOPQQDAjAYMRYwFAYDVQQDEw1jbHVzdGVy
            LmxvY2FsMB4XDTE5MDMwMzAxNTk1MloXDTI5MDIyODAyMDM1MlowGDEWMBQGA1UE
            AxMNY2x1c3Rlci5sb2NhbDBZMBMGByqGSM49AgEGCCqGSM49AwEHA0IABAChpAt0
            xtgO9qbVtEtDK80N6iCL2Htyf2kIv2m5QkJ1y0TFQi5hTVe3wtspJ8YpZF0pl364
            6TiYeXB8tOOhIACjQjBAMA4GA1UdDwEB/wQEAwIBBjAdBgNVHSUEFjAUBggrBgEF
            BQcDAQYIKwYBBQUHAwIwDwYDVR0TAQH/BAUwAwEB/zAKBggqhkjOPQQDAgNHADBE
            AiBQ/AAwF8kG8VOmRSUTPakSSa/N4mqK2HsZuhQXCmiZHwIgZEzI5DCkpU7w3SIv
            OLO4Zsk1XrGZHGsmyiEyvYF9lpY=
            -----END CERTIFICATE-----
        - name: LINKERD2_PROXY_IDENTITY_TOKEN_FILE
          value: /var/run/secrets/kubernetes.io/serviceaccount/token
        - name: LINKERD2_PROXY_IDENTITY_SVC_ADDR
          value: linkerd-identity.linkerd.svc.cluster.local:8080
        - name: _pod_sa
          valueFrom:
            fieldRef:
              fieldPath: spec.serviceAccountName
        - name: _l5d_ns
          value: linkerd
        - name: _l5d_trustdomain
          value: cluster.local
        - name: LINKERD2_PROXY_IDENTITY_LOCAL_NAME
          value: $(_pod_sa).$(_pod_ns).serviceaccount.identity.$(_l5d_ns).$(_l5d_trustdomain)
        - name: LINKERD2_PROXY_IDENTITY_SVC_NAME
          value: linkerd-identity.$(_l5d_ns).serviceaccount.identity.$(_l5d_ns).$(_l5d_trustdomain)
        - name: LINKERD2_PROXY_DESTINATION_SVC_NAME
          value: linkerd-destination.$(_l5d_ns).serviceaccount.identity.$(_l5d_ns).$(_l5d_trustdomain)
        - name: LINKERD2_PROXY_TAP_SVC_NAME
          value: linkerd-tap.$(_l5d_ns).serviceaccount.identity.$(_l5d_ns).$(_l5d_trustdomain)
        image: gcr.io/linkerd-io/proxy:install-proxy-version
        imagePullPolicy: IfNotPresent
        livenessProbe:
          httpGet:
            path: /live
            port: 4191
          initialDelaySeconds: 10
        name: linkerd-proxy
        ports:
        - containerPort: 4143
          name: linkerd-proxy
        - containerPort: 4191
          name: linkerd-admin
        readinessProbe:
          httpGet:
            path: /ready
            port: 4191
          initialDelaySeconds: 2
        resources:
        securityContext:
          allowPrivilegeEscalation: false
          readOnlyRootFilesystem: true
          runAsUser: 2102
        terminationMessagePolicy: FallbackToLogsOnError
        volumeMounts:
        - mountPath: /var/run/linkerd/identity/end-entity
          name: linkerd-identity-end-entity
      initContainers:
      - args:
        - --incoming-proxy-port
        - "4143"
        - --outgoing-proxy-port
        - "4140"
        - --proxy-uid
        - "2102"
        - --inbound-ports-to-ignore
        - 4190,4191
        - --outbound-ports-to-ignore
        - "443"
        image: gcr.io/linkerd-io/proxy-init:v1.3.4
        imagePullPolicy: IfNotPresent
        name: linkerd-init
        resources:
          limits:
            cpu: "100m"
            memory: "50Mi"
          requests:
            cpu: "10m"
            memory: "10Mi"
        securityContext:
          allowPrivilegeEscalation: false
          capabilities:
            add:
            - NET_ADMIN
            - NET_RAW
          privileged: false
          readOnlyRootFilesystem: true
          runAsNonRoot: false
          runAsUser: 0
        terminationMessagePolicy: FallbackToLogsOnError
        volumeMounts:
        - mountPath: /run
          name: linkerd-proxy-init-xtables-lock
      serviceAccountName: linkerd-sp-validator
      volumes:
      - name: tls
        secret:
          secretName: linkerd-sp-validator-tls
      - emptyDir: {}
        name: linkerd-proxy-init-xtables-lock
      - emptyDir:
          medium: Memory
        name: linkerd-identity-end-entity
---
###
### Tap
###
---
kind: Service
apiVersion: v1
metadata:
  name: linkerd-tap
  namespace: linkerd
  labels:
    linkerd.io/control-plane-component: tap
    linkerd.io/control-plane-ns: linkerd
  annotations:
    linkerd.io/created-by: linkerd/cli dev-undefined
spec:
  type: ClusterIP
  selector:
    linkerd.io/control-plane-component: tap
  ports:
  - name: grpc
    port: 8088
    targetPort: 8088
  - name: apiserver
    port: 443
    targetPort: apiserver
---
kind: Deployment
apiVersion: apps/v1
metadata:
  annotations:
    linkerd.io/created-by: linkerd/cli dev-undefined
  labels:
    app.kubernetes.io/name: tap
    app.kubernetes.io/part-of: Linkerd
    app.kubernetes.io/version: install-control-plane-version
    linkerd.io/control-plane-component: tap
    linkerd.io/control-plane-ns: linkerd
  name: linkerd-tap
  namespace: linkerd
spec:
  replicas: 
  selector:
    matchLabels:
      linkerd.io/control-plane-component: tap
      linkerd.io/control-plane-ns: linkerd
      linkerd.io/proxy-deployment: linkerd-tap
  template:
    metadata:
      annotations:
        linkerd.io/created-by: linkerd/cli dev-undefined
        linkerd.io/identity-mode: default
        linkerd.io/proxy-version: install-proxy-version
      labels:
        linkerd.io/control-plane-component: tap
        linkerd.io/control-plane-ns: linkerd
        linkerd.io/workload-ns: linkerd
        linkerd.io/proxy-deployment: linkerd-tap
    spec:
      nodeSelector:
        beta.kubernetes.io/os: linux
      containers:
      - args:
        - tap
        - -controller-namespace=linkerd
        - -log-level=info
        image: :install-control-plane-version
        imagePullPolicy: IfNotPresent
        livenessProbe:
          httpGet:
            path: /ping
            port: 9998
          initialDelaySeconds: 10
        name: tap
        ports:
        - containerPort: 8088
          name: grpc
        - containerPort: 8089
          name: apiserver
        - containerPort: 9998
          name: admin-http
        readinessProbe:
          failureThreshold: 7
          httpGet:
            path: /ready
            port: 9998
        securityContext:
          runAsUser: 
        volumeMounts:
        - mountPath: /var/run/linkerd/tls
          name: tls
          readOnly: true
        - mountPath: /var/run/linkerd/config
          name: config
      - env:
        - name: LINKERD2_PROXY_LOG
          value: warn,linkerd=info
        - name: LINKERD2_PROXY_LOG_FORMAT
          value: plain
        - name: LINKERD2_PROXY_DESTINATION_SVC_ADDR
          value: linkerd-dst.linkerd.svc.cluster.local:8086
        - name: LINKERD2_PROXY_DESTINATION_GET_NETWORKS
          value: "10.0.0.0/8,172.16.0.0/12,192.168.0.0/16"
        - name: LINKERD2_PROXY_INBOUND_CONNECT_TIMEOUT
          value: "100ms"
        - name: LINKERD2_PROXY_OUTBOUND_CONNECT_TIMEOUT
          value: "1000ms"
        - name: LINKERD2_PROXY_CONTROL_LISTEN_ADDR
          value: 0.0.0.0:4190
        - name: LINKERD2_PROXY_ADMIN_LISTEN_ADDR
          value: 0.0.0.0:4191
        - name: LINKERD2_PROXY_OUTBOUND_LISTEN_ADDR
          value: 127.0.0.1:4140
        - name: LINKERD2_PROXY_INBOUND_LISTEN_ADDR
          value: 0.0.0.0:4143
        - name: LINKERD2_PROXY_DESTINATION_GET_SUFFIXES
          value: svc.cluster.local.
        - name: LINKERD2_PROXY_DESTINATION_PROFILE_SUFFIXES
          value: svc.cluster.local.
        - name: LINKERD2_PROXY_INBOUND_ACCEPT_KEEPALIVE
          value: 10000ms
        - name: LINKERD2_PROXY_OUTBOUND_CONNECT_KEEPALIVE
          value: 10000ms
        - name: _pod_ns
          valueFrom:
            fieldRef:
              fieldPath: metadata.namespace
        - name: _pod_nodeName
          valueFrom:
             fieldRef:
              fieldPath: spec.nodeName
        - name: LINKERD2_PROXY_DESTINATION_CONTEXT
          value: |
            {"ns":"$(_pod_ns)", "nodeName":"$(_pod_nodeName)"}
        - name: LINKERD2_PROXY_IDENTITY_DIR
          value: /var/run/linkerd/identity/end-entity
        - name: LINKERD2_PROXY_IDENTITY_TRUST_ANCHORS
          value: |
            -----BEGIN CERTIFICATE-----
            MIIBYDCCAQegAwIBAgIBATAKBggqhkjOPQQDAjAYMRYwFAYDVQQDEw1jbHVzdGVy
            LmxvY2FsMB4XDTE5MDMwMzAxNTk1MloXDTI5MDIyODAyMDM1MlowGDEWMBQGA1UE
            AxMNY2x1c3Rlci5sb2NhbDBZMBMGByqGSM49AgEGCCqGSM49AwEHA0IABAChpAt0
            xtgO9qbVtEtDK80N6iCL2Htyf2kIv2m5QkJ1y0TFQi5hTVe3wtspJ8YpZF0pl364
            6TiYeXB8tOOhIACjQjBAMA4GA1UdDwEB/wQEAwIBBjAdBgNVHSUEFjAUBggrBgEF
            BQcDAQYIKwYBBQUHAwIwDwYDVR0TAQH/BAUwAwEB/zAKBggqhkjOPQQDAgNHADBE
            AiBQ/AAwF8kG8VOmRSUTPakSSa/N4mqK2HsZuhQXCmiZHwIgZEzI5DCkpU7w3SIv
            OLO4Zsk1XrGZHGsmyiEyvYF9lpY=
            -----END CERTIFICATE-----
        - name: LINKERD2_PROXY_IDENTITY_TOKEN_FILE
          value: /var/run/secrets/kubernetes.io/serviceaccount/token
        - name: LINKERD2_PROXY_IDENTITY_SVC_ADDR
          value: linkerd-identity.linkerd.svc.cluster.local:8080
        - name: _pod_sa
          valueFrom:
            fieldRef:
              fieldPath: spec.serviceAccountName
        - name: _l5d_ns
          value: linkerd
        - name: _l5d_trustdomain
          value: cluster.local
        - name: LINKERD2_PROXY_IDENTITY_LOCAL_NAME
          value: $(_pod_sa).$(_pod_ns).serviceaccount.identity.$(_l5d_ns).$(_l5d_trustdomain)
        - name: LINKERD2_PROXY_IDENTITY_SVC_NAME
          value: linkerd-identity.$(_l5d_ns).serviceaccount.identity.$(_l5d_ns).$(_l5d_trustdomain)
        - name: LINKERD2_PROXY_DESTINATION_SVC_NAME
          value: linkerd-destination.$(_l5d_ns).serviceaccount.identity.$(_l5d_ns).$(_l5d_trustdomain)
        - name: LINKERD2_PROXY_TAP_SVC_NAME
          value: linkerd-tap.$(_l5d_ns).serviceaccount.identity.$(_l5d_ns).$(_l5d_trustdomain)
        image: gcr.io/linkerd-io/proxy:install-proxy-version
        imagePullPolicy: IfNotPresent
        livenessProbe:
          httpGet:
            path: /live
            port: 4191
          initialDelaySeconds: 10
        name: linkerd-proxy
        ports:
        - containerPort: 4143
          name: linkerd-proxy
        - containerPort: 4191
          name: linkerd-admin
        readinessProbe:
          httpGet:
            path: /ready
            port: 4191
          initialDelaySeconds: 2
        resources:
        securityContext:
          allowPrivilegeEscalation: false
          readOnlyRootFilesystem: true
          runAsUser: 2102
        terminationMessagePolicy: FallbackToLogsOnError
        volumeMounts:
        - mountPath: /var/run/linkerd/identity/end-entity
          name: linkerd-identity-end-entity
      initContainers:
      - args:
        - --incoming-proxy-port
        - "4143"
        - --outgoing-proxy-port
        - "4140"
        - --proxy-uid
        - "2102"
        - --inbound-ports-to-ignore
        - 4190,4191
        - --outbound-ports-to-ignore
        - "443"
        image: gcr.io/linkerd-io/proxy-init:v1.3.4
        imagePullPolicy: IfNotPresent
        name: linkerd-init
        resources:
          limits:
            cpu: "100m"
            memory: "50Mi"
          requests:
            cpu: "10m"
            memory: "10Mi"
        securityContext:
          allowPrivilegeEscalation: false
          capabilities:
            add:
            - NET_ADMIN
            - NET_RAW
          privileged: false
          readOnlyRootFilesystem: true
          runAsNonRoot: false
          runAsUser: 0
        terminationMessagePolicy: FallbackToLogsOnError
        volumeMounts:
        - mountPath: /run
          name: linkerd-proxy-init-xtables-lock
      serviceAccountName: linkerd-tap
      volumes:
      - configMap:
          name: linkerd-config
        name: config
      - emptyDir: {}
        name: linkerd-proxy-init-xtables-lock
      - emptyDir:
          medium: Memory
        name: linkerd-identity-end-entity
      - name: tls
        secret:
          secretName: linkerd-tap-tls

---
###
### linkerd add-ons configuration
###
---
kind: ConfigMap
apiVersion: v1
metadata:
<<<<<<< HEAD
=======
  name: linkerd-tap
  namespace: linkerd
  labels:
    linkerd.io/control-plane-component: tap
    linkerd.io/control-plane-ns: linkerd
  annotations:
    linkerd.io/created-by: linkerd/cli dev-undefined
spec:
  type: ClusterIP
  selector:
    linkerd.io/control-plane-component: tap
  ports:
  - name: grpc
    port: 8088
    targetPort: 8088
  - name: apiserver
    port: 443
    targetPort: apiserver
---
kind: Deployment
apiVersion: apps/v1
metadata:
  annotations:
    linkerd.io/created-by: linkerd/cli dev-undefined
  labels:
    app.kubernetes.io/name: tap
    app.kubernetes.io/part-of: Linkerd
    app.kubernetes.io/version: install-control-plane-version
    linkerd.io/control-plane-component: tap
    linkerd.io/control-plane-ns: linkerd
  name: linkerd-tap
  namespace: linkerd
spec:
  replicas: 1
  selector:
    matchLabels:
      linkerd.io/control-plane-component: tap
      linkerd.io/control-plane-ns: linkerd
      linkerd.io/proxy-deployment: linkerd-tap
  template:
    metadata:
      annotations:
        linkerd.io/created-by: linkerd/cli dev-undefined
        linkerd.io/identity-mode: default
        linkerd.io/proxy-version: install-proxy-version
      labels:
        linkerd.io/control-plane-component: tap
        linkerd.io/control-plane-ns: linkerd
        linkerd.io/workload-ns: linkerd
        linkerd.io/proxy-deployment: linkerd-tap
    spec:
      nodeSelector:
        beta.kubernetes.io/os: linux
      containers:
      - args:
        - tap
        - -controller-namespace=linkerd
        - -log-level=info
        image: gcr.io/linkerd-io/controller:install-control-plane-version
        imagePullPolicy: IfNotPresent
        livenessProbe:
          httpGet:
            path: /ping
            port: 9998
          initialDelaySeconds: 10
        name: tap
        ports:
        - containerPort: 8088
          name: grpc
        - containerPort: 8089
          name: apiserver
        - containerPort: 9998
          name: admin-http
        readinessProbe:
          failureThreshold: 7
          httpGet:
            path: /ready
            port: 9998
        securityContext:
          runAsUser: 2103
        volumeMounts:
        - mountPath: /var/run/linkerd/tls
          name: tls
          readOnly: true
        - mountPath: /var/run/linkerd/config
          name: config
      - env:
        - name: LINKERD2_PROXY_LOG
          value: warn,linkerd=info
        - name: LINKERD2_PROXY_LOG_FORMAT
          value: plain
        - name: LINKERD2_PROXY_DESTINATION_SVC_ADDR
          value: linkerd-dst.linkerd.svc.cluster.local:8086
        - name: LINKERD2_PROXY_DESTINATION_GET_NETWORKS
          value: "10.0.0.0/8,172.16.0.0/12,192.168.0.0/16"
        - name: LINKERD2_PROXY_INBOUND_CONNECT_TIMEOUT
          value: "100ms"
        - name: LINKERD2_PROXY_OUTBOUND_CONNECT_TIMEOUT
          value: "1000ms"
        - name: LINKERD2_PROXY_CONTROL_LISTEN_ADDR
          value: 0.0.0.0:4190
        - name: LINKERD2_PROXY_ADMIN_LISTEN_ADDR
          value: 0.0.0.0:4191
        - name: LINKERD2_PROXY_OUTBOUND_LISTEN_ADDR
          value: 127.0.0.1:4140
        - name: LINKERD2_PROXY_INBOUND_LISTEN_ADDR
          value: 0.0.0.0:4143
        - name: LINKERD2_PROXY_DESTINATION_GET_SUFFIXES
          value: svc.cluster.local.
        - name: LINKERD2_PROXY_DESTINATION_PROFILE_SUFFIXES
          value: svc.cluster.local.
        - name: LINKERD2_PROXY_INBOUND_ACCEPT_KEEPALIVE
          value: 10000ms
        - name: LINKERD2_PROXY_OUTBOUND_CONNECT_KEEPALIVE
          value: 10000ms
        - name: _pod_ns
          valueFrom:
            fieldRef:
              fieldPath: metadata.namespace
        - name: _pod_nodeName
          valueFrom:
             fieldRef:
              fieldPath: spec.nodeName
        - name: LINKERD2_PROXY_DESTINATION_CONTEXT
          value: |
            {"ns":"$(_pod_ns)", "nodeName":"$(_pod_nodeName)"}
        - name: LINKERD2_PROXY_IDENTITY_DIR
          value: /var/run/linkerd/identity/end-entity
        - name: LINKERD2_PROXY_IDENTITY_TRUST_ANCHORS
          value: |
            -----BEGIN CERTIFICATE-----
            MIIBYDCCAQegAwIBAgIBATAKBggqhkjOPQQDAjAYMRYwFAYDVQQDEw1jbHVzdGVy
            LmxvY2FsMB4XDTE5MDMwMzAxNTk1MloXDTI5MDIyODAyMDM1MlowGDEWMBQGA1UE
            AxMNY2x1c3Rlci5sb2NhbDBZMBMGByqGSM49AgEGCCqGSM49AwEHA0IABAChpAt0
            xtgO9qbVtEtDK80N6iCL2Htyf2kIv2m5QkJ1y0TFQi5hTVe3wtspJ8YpZF0pl364
            6TiYeXB8tOOhIACjQjBAMA4GA1UdDwEB/wQEAwIBBjAdBgNVHSUEFjAUBggrBgEF
            BQcDAQYIKwYBBQUHAwIwDwYDVR0TAQH/BAUwAwEB/zAKBggqhkjOPQQDAgNHADBE
            AiBQ/AAwF8kG8VOmRSUTPakSSa/N4mqK2HsZuhQXCmiZHwIgZEzI5DCkpU7w3SIv
            OLO4Zsk1XrGZHGsmyiEyvYF9lpY=
            -----END CERTIFICATE-----
        - name: LINKERD2_PROXY_IDENTITY_TOKEN_FILE
          value: /var/run/secrets/kubernetes.io/serviceaccount/token
        - name: LINKERD2_PROXY_IDENTITY_SVC_ADDR
          value: linkerd-identity.linkerd.svc.cluster.local:8080
        - name: _pod_sa
          valueFrom:
            fieldRef:
              fieldPath: spec.serviceAccountName
        - name: _l5d_ns
          value: linkerd
        - name: _l5d_trustdomain
          value: cluster.local
        - name: LINKERD2_PROXY_IDENTITY_LOCAL_NAME
          value: $(_pod_sa).$(_pod_ns).serviceaccount.identity.$(_l5d_ns).$(_l5d_trustdomain)
        - name: LINKERD2_PROXY_IDENTITY_SVC_NAME
          value: linkerd-identity.$(_l5d_ns).serviceaccount.identity.$(_l5d_ns).$(_l5d_trustdomain)
        - name: LINKERD2_PROXY_DESTINATION_SVC_NAME
          value: linkerd-destination.$(_l5d_ns).serviceaccount.identity.$(_l5d_ns).$(_l5d_trustdomain)
        - name: LINKERD2_PROXY_TAP_SVC_NAME
          value: linkerd-tap.$(_l5d_ns).serviceaccount.identity.$(_l5d_ns).$(_l5d_trustdomain)
        image: gcr.io/linkerd-io/proxy:install-proxy-version
        imagePullPolicy: IfNotPresent
        livenessProbe:
          httpGet:
            path: /live
            port: 4191
          initialDelaySeconds: 10
        name: linkerd-proxy
        ports:
        - containerPort: 4143
          name: linkerd-proxy
        - containerPort: 4191
          name: linkerd-admin
        readinessProbe:
          httpGet:
            path: /ready
            port: 4191
          initialDelaySeconds: 2
        resources:
        securityContext:
          allowPrivilegeEscalation: false
          readOnlyRootFilesystem: true
          runAsUser: 2102
        terminationMessagePolicy: FallbackToLogsOnError
        volumeMounts:
        - mountPath: /var/run/linkerd/identity/end-entity
          name: linkerd-identity-end-entity
      initContainers:
      - args:
        - --incoming-proxy-port
        - "4143"
        - --outgoing-proxy-port
        - "4140"
        - --proxy-uid
        - "2102"
        - --inbound-ports-to-ignore
        - 4190,4191
        - --outbound-ports-to-ignore
        - "443"
        image: gcr.io/linkerd-io/proxy-init:v1.3.4
        imagePullPolicy: IfNotPresent
        name: linkerd-init
        resources:
          limits:
            cpu: "100m"
            memory: "50Mi"
          requests:
            cpu: "10m"
            memory: "10Mi"
        securityContext:
          allowPrivilegeEscalation: false
          capabilities:
            add:
            - NET_ADMIN
            - NET_RAW
          privileged: false
          readOnlyRootFilesystem: true
          runAsNonRoot: false
          runAsUser: 0
        terminationMessagePolicy: FallbackToLogsOnError
        volumeMounts:
        - mountPath: /run
          name: linkerd-proxy-init-xtables-lock
      serviceAccountName: linkerd-tap
      volumes:
      - configMap:
          name: linkerd-config
        name: config
      - emptyDir: {}
        name: linkerd-proxy-init-xtables-lock
      - emptyDir:
          medium: Memory
        name: linkerd-identity-end-entity
      - name: tls
        secret:
          secretName: linkerd-tap-tls

---
###
### linkerd add-ons configuration
###
---
kind: ConfigMap
apiVersion: v1
metadata:
>>>>>>> e62ff75c
  name: linkerd-config-addons
  namespace: linkerd
  labels:
    linkerd.io/control-plane-ns: linkerd
  annotations:
    linkerd.io/created-by: linkerd/cli dev-undefined
data:
  values: |-
    global:
      prometheusUrl: ""
      grafanaUrl: ""
    grafana:
      enabled: true
      image:
        name: gcr.io/linkerd-io/grafana
      name: linkerd-grafana
    prometheus:
      enabled: true
    publicApi:
      UID: 0
      enabled: true
      image: gcr.io/linkerd-io/controller
      replicas: 0
    tracing:
      enabled: false
---
###
### Grafana RBAC
###
---
kind: ServiceAccount
apiVersion: v1
metadata:
  name: linkerd-grafana
  namespace: linkerd
  labels:
    linkerd.io/control-plane-component: grafana
    linkerd.io/control-plane-ns: linkerd
---
###
### Grafana
###
---
kind: ConfigMap
apiVersion: v1
metadata:
  name: linkerd-grafana-config
  namespace: linkerd
  labels:
    linkerd.io/control-plane-component: grafana
    linkerd.io/control-plane-ns: linkerd
  annotations:
    linkerd.io/created-by: linkerd/cli dev-undefined
data:
  grafana.ini: |-
    instance_name = linkerd-grafana

    [server]
    root_url = %(protocol)s://%(domain)s:/grafana/

    [auth]
    disable_login_form = true

    [auth.anonymous]
    enabled = true
    org_role = Editor

    [auth.basic]
    enabled = false

    [analytics]
    check_for_updates = false

    [panels]
    disable_sanitize_html = true

  datasources.yaml: |-
    apiVersion: 1
    datasources:
    - name: prometheus
      type: prometheus
      access: proxy
      orgId: 1
      url: http://linkerd-prometheus.linkerd.svc.cluster.local:9090
      isDefault: true
      jsonData:
        timeInterval: "5s"
      version: 1
      editable: true

  dashboards.yaml: |-
    apiVersion: 1
    providers:
    - name: 'default'
      orgId: 1
      folder: ''
      type: file
      disableDeletion: true
      editable: true
      options:
        path: /var/lib/grafana/dashboards
        homeDashboardId: linkerd-top-line
---
kind: Service
apiVersion: v1
metadata:
  name: linkerd-grafana
  namespace: linkerd
  labels:
    linkerd.io/control-plane-component: grafana
    linkerd.io/control-plane-ns: linkerd
  annotations:
    linkerd.io/created-by: linkerd/cli dev-undefined
spec:
  type: ClusterIP
  selector:
    linkerd.io/control-plane-component: grafana
  ports:
  - name: http
    port: 3000
    targetPort: 3000
---
apiVersion: apps/v1
kind: Deployment
metadata:
  annotations:
    linkerd.io/created-by: linkerd/cli dev-undefined
  labels:
    app.kubernetes.io/name: grafana
    app.kubernetes.io/part-of: Linkerd
    app.kubernetes.io/version: install-control-plane-version
    linkerd.io/control-plane-component: grafana
    linkerd.io/control-plane-ns: linkerd
  name: linkerd-grafana
  namespace: linkerd
spec:
  replicas: 1
  selector:
    matchLabels:
      linkerd.io/control-plane-component: grafana
      linkerd.io/control-plane-ns: linkerd
      linkerd.io/proxy-deployment: linkerd-grafana
  template:
    metadata:
      annotations:
        linkerd.io/created-by: linkerd/cli dev-undefined
        linkerd.io/identity-mode: default
        linkerd.io/proxy-version: install-proxy-version
      labels:
        linkerd.io/control-plane-component: grafana
        linkerd.io/control-plane-ns: linkerd
        linkerd.io/workload-ns: linkerd
        linkerd.io/proxy-deployment: linkerd-grafana
    spec:
      nodeSelector:
        beta.kubernetes.io/os: linux
      containers:
      - env:
        - name: GF_PATHS_DATA
          value: /data
        # Force using the go-based DNS resolver instead of the OS' to avoid failures in some environments
        # see https://github.com/grafana/grafana/issues/20096
        - name: GODEBUG
          value: netdns=go
        image: gcr.io/linkerd-io/grafana:install-control-plane-version
        imagePullPolicy: IfNotPresent
        livenessProbe:
          httpGet:
            path: /api/health
            port: 3000
          initialDelaySeconds: 30
        name: grafana
        ports:
        - containerPort: 3000
          name: http
        readinessProbe:
          httpGet:
            path: /api/health
            port: 3000
        securityContext:
          runAsUser: 472
        volumeMounts:
        - mountPath: /data
          name: data
        - mountPath: /etc/grafana
          name: grafana-config
          readOnly: true
      - env:
        - name: LINKERD2_PROXY_LOG
          value: warn,linkerd=info
        - name: LINKERD2_PROXY_LOG_FORMAT
          value: plain
        - name: LINKERD2_PROXY_DESTINATION_SVC_ADDR
          value: linkerd-dst.linkerd.svc.cluster.local:8086
        - name: LINKERD2_PROXY_DESTINATION_GET_NETWORKS
          value: "10.0.0.0/8,172.16.0.0/12,192.168.0.0/16"
        - name: LINKERD2_PROXY_INBOUND_CONNECT_TIMEOUT
          value: "100ms"
        - name: LINKERD2_PROXY_OUTBOUND_CONNECT_TIMEOUT
          value: "1000ms"
        - name: LINKERD2_PROXY_CONTROL_LISTEN_ADDR
          value: 0.0.0.0:4190
        - name: LINKERD2_PROXY_ADMIN_LISTEN_ADDR
          value: 0.0.0.0:4191
        - name: LINKERD2_PROXY_OUTBOUND_LISTEN_ADDR
          value: 127.0.0.1:4140
        - name: LINKERD2_PROXY_INBOUND_LISTEN_ADDR
          value: 0.0.0.0:4143
        - name: LINKERD2_PROXY_DESTINATION_GET_SUFFIXES
          value: svc.cluster.local.
        - name: LINKERD2_PROXY_DESTINATION_PROFILE_SUFFIXES
          value: svc.cluster.local.
        - name: LINKERD2_PROXY_INBOUND_ACCEPT_KEEPALIVE
          value: 10000ms
        - name: LINKERD2_PROXY_OUTBOUND_CONNECT_KEEPALIVE
          value: 10000ms
        - name: _pod_ns
          valueFrom:
            fieldRef:
              fieldPath: metadata.namespace
        - name: _pod_nodeName
          valueFrom:
             fieldRef:
              fieldPath: spec.nodeName
        - name: LINKERD2_PROXY_DESTINATION_CONTEXT
          value: |
            {"ns":"$(_pod_ns)", "nodeName":"$(_pod_nodeName)"}
        - name: LINKERD2_PROXY_IDENTITY_DIR
          value: /var/run/linkerd/identity/end-entity
        - name: LINKERD2_PROXY_IDENTITY_TRUST_ANCHORS
          value: |
            -----BEGIN CERTIFICATE-----
            MIIBYDCCAQegAwIBAgIBATAKBggqhkjOPQQDAjAYMRYwFAYDVQQDEw1jbHVzdGVy
            LmxvY2FsMB4XDTE5MDMwMzAxNTk1MloXDTI5MDIyODAyMDM1MlowGDEWMBQGA1UE
            AxMNY2x1c3Rlci5sb2NhbDBZMBMGByqGSM49AgEGCCqGSM49AwEHA0IABAChpAt0
            xtgO9qbVtEtDK80N6iCL2Htyf2kIv2m5QkJ1y0TFQi5hTVe3wtspJ8YpZF0pl364
            6TiYeXB8tOOhIACjQjBAMA4GA1UdDwEB/wQEAwIBBjAdBgNVHSUEFjAUBggrBgEF
            BQcDAQYIKwYBBQUHAwIwDwYDVR0TAQH/BAUwAwEB/zAKBggqhkjOPQQDAgNHADBE
            AiBQ/AAwF8kG8VOmRSUTPakSSa/N4mqK2HsZuhQXCmiZHwIgZEzI5DCkpU7w3SIv
            OLO4Zsk1XrGZHGsmyiEyvYF9lpY=
            -----END CERTIFICATE-----
        - name: LINKERD2_PROXY_IDENTITY_TOKEN_FILE
          value: /var/run/secrets/kubernetes.io/serviceaccount/token
        - name: LINKERD2_PROXY_IDENTITY_SVC_ADDR
          value: linkerd-identity.linkerd.svc.cluster.local:8080
        - name: _pod_sa
          valueFrom:
            fieldRef:
              fieldPath: spec.serviceAccountName
        - name: _l5d_ns
          value: linkerd
        - name: _l5d_trustdomain
          value: cluster.local
        - name: LINKERD2_PROXY_IDENTITY_LOCAL_NAME
          value: $(_pod_sa).$(_pod_ns).serviceaccount.identity.$(_l5d_ns).$(_l5d_trustdomain)
        - name: LINKERD2_PROXY_IDENTITY_SVC_NAME
          value: linkerd-identity.$(_l5d_ns).serviceaccount.identity.$(_l5d_ns).$(_l5d_trustdomain)
        - name: LINKERD2_PROXY_DESTINATION_SVC_NAME
          value: linkerd-destination.$(_l5d_ns).serviceaccount.identity.$(_l5d_ns).$(_l5d_trustdomain)
        - name: LINKERD2_PROXY_TAP_SVC_NAME
          value: linkerd-tap.$(_l5d_ns).serviceaccount.identity.$(_l5d_ns).$(_l5d_trustdomain)
        image: gcr.io/linkerd-io/proxy:install-proxy-version
        imagePullPolicy: IfNotPresent
        livenessProbe:
          httpGet:
            path: /live
            port: 4191
          initialDelaySeconds: 10
        name: linkerd-proxy
        ports:
        - containerPort: 4143
          name: linkerd-proxy
        - containerPort: 4191
          name: linkerd-admin
        readinessProbe:
          httpGet:
            path: /ready
            port: 4191
          initialDelaySeconds: 2
        resources:
        securityContext:
          allowPrivilegeEscalation: false
          readOnlyRootFilesystem: true
          runAsUser: 2102
        terminationMessagePolicy: FallbackToLogsOnError
        volumeMounts:
        - mountPath: /var/run/linkerd/identity/end-entity
          name: linkerd-identity-end-entity
      initContainers:
      - args:
        - --incoming-proxy-port
        - "4143"
        - --outgoing-proxy-port
        - "4140"
        - --proxy-uid
        - "2102"
        - --inbound-ports-to-ignore
        - 4190,4191
        - --outbound-ports-to-ignore
        - "443"
        image: gcr.io/linkerd-io/proxy-init:v1.3.4
        imagePullPolicy: IfNotPresent
        name: linkerd-init
        resources:
          limits:
            cpu: "100m"
            memory: "50Mi"
          requests:
            cpu: "10m"
            memory: "10Mi"
        securityContext:
          allowPrivilegeEscalation: false
          capabilities:
            add:
            - NET_ADMIN
            - NET_RAW
          privileged: false
          readOnlyRootFilesystem: true
          runAsNonRoot: false
          runAsUser: 0
        terminationMessagePolicy: FallbackToLogsOnError
        volumeMounts:
        - mountPath: /run
          name: linkerd-proxy-init-xtables-lock
      serviceAccountName: linkerd-grafana
      volumes:
      - emptyDir: {}
        name: data
      - configMap:
          items:
          - key: grafana.ini
            path: grafana.ini
          - key: datasources.yaml
            path: provisioning/datasources/datasources.yaml
          - key: dashboards.yaml
            path: provisioning/dashboards/dashboards.yaml
          name: linkerd-grafana-config
        name: grafana-config
      - emptyDir: {}
        name: linkerd-proxy-init-xtables-lock
      - emptyDir:
          medium: Memory
        name: linkerd-identity-end-entity
---
###
### Prometheus RBAC
###
---
kind: ClusterRole
apiVersion: rbac.authorization.k8s.io/v1
metadata:
  name: linkerd-linkerd-prometheus
  labels:
    linkerd.io/control-plane-component: prometheus
    linkerd.io/control-plane-ns: linkerd
rules:
- apiGroups: [""]
  resources: ["nodes", "nodes/proxy", "pods"]
  verbs: ["get", "list", "watch"]
---
kind: ClusterRoleBinding
apiVersion: rbac.authorization.k8s.io/v1
metadata:
  name: linkerd-linkerd-prometheus
  labels:
    linkerd.io/control-plane-component: prometheus
    linkerd.io/control-plane-ns: linkerd
roleRef:
  apiGroup: rbac.authorization.k8s.io
  kind: ClusterRole
  name: linkerd-linkerd-prometheus
subjects:
- kind: ServiceAccount
  name: linkerd-prometheus
  namespace: linkerd
---
kind: ServiceAccount
apiVersion: v1
metadata:
  name: linkerd-prometheus
  namespace: linkerd
  labels:
    linkerd.io/control-plane-component: prometheus
    linkerd.io/control-plane-ns: linkerd
---
###
### Prometheus
###
---
kind: ConfigMap
apiVersion: v1
metadata:
  name: linkerd-prometheus-config
  namespace: linkerd
  labels:
    linkerd.io/control-plane-component: prometheus
    linkerd.io/control-plane-ns: linkerd
  annotations:
    linkerd.io/created-by: linkerd/cli dev-undefined
data:
  prometheus.yml: |-
    global:
      evaluation_interval: 10s
      scrape_interval: 10s
      scrape_timeout: 10s

    rule_files:
    - /etc/prometheus/*_rules.yml
    - /etc/prometheus/*_rules.yaml

    scrape_configs:
    - job_name: 'prometheus'
      static_configs:
      - targets: ['localhost:9090']

    - job_name: 'grafana'
      kubernetes_sd_configs:
      - role: pod
        namespaces:
          names: ['linkerd']
      relabel_configs:
      - source_labels:
        - __meta_kubernetes_pod_container_name
        action: keep
        regex: ^grafana$

    #  Required for: https://grafana.com/grafana/dashboards/315
    - job_name: 'kubernetes-nodes-cadvisor'
      scheme: https
      tls_config:
        ca_file: /var/run/secrets/kubernetes.io/serviceaccount/ca.crt
        insecure_skip_verify: true
      bearer_token_file: /var/run/secrets/kubernetes.io/serviceaccount/token
      kubernetes_sd_configs:
      - role: node
      relabel_configs:
      - action: labelmap
        regex: __meta_kubernetes_node_label_(.+)
      - target_label: __address__
        replacement: kubernetes.default.svc:443
      - source_labels: [__meta_kubernetes_node_name]
        regex: (.+)
        target_label: __metrics_path__
        replacement: /api/v1/nodes/$1/proxy/metrics/cadvisor
      metric_relabel_configs:
      - source_labels: [__name__]
        regex: '(container|machine)_(cpu|memory|network|fs)_(.+)'
        action: keep
      - source_labels: [__name__]
        regex: 'container_memory_failures_total' # unneeded large metric
        action: drop

    - job_name: 'linkerd-controller'
      kubernetes_sd_configs:
      - role: pod
        namespaces:
          names: ['linkerd']
      relabel_configs:
      - source_labels:
        - __meta_kubernetes_pod_label_linkerd_io_control_plane_component
        - __meta_kubernetes_pod_container_port_name
        action: keep
        regex: (.*);admin-http$
      - source_labels: [__meta_kubernetes_pod_container_name]
        action: replace
        target_label: component

    - job_name: 'linkerd-service-mirror'
      kubernetes_sd_configs:
      - role: pod
      relabel_configs:
      - source_labels:
        - __meta_kubernetes_pod_label_linkerd_io_control_plane_component
        - __meta_kubernetes_pod_container_port_name
        action: keep
        regex: linkerd-service-mirror;admin-http$
      - source_labels: [__meta_kubernetes_pod_container_name]
        action: replace
        target_label: component

    - job_name: 'linkerd-proxy'
      kubernetes_sd_configs:
      - role: pod
      relabel_configs:
      - source_labels:
        - __meta_kubernetes_pod_container_name
        - __meta_kubernetes_pod_container_port_name
        - __meta_kubernetes_pod_label_linkerd_io_control_plane_ns
        action: keep
        regex: ^linkerd-proxy;linkerd-admin;linkerd$
      - source_labels: [__meta_kubernetes_namespace]
        action: replace
        target_label: namespace
      - source_labels: [__meta_kubernetes_pod_name]
        action: replace
        target_label: pod
      # special case k8s' "job" label, to not interfere with prometheus' "job"
      # label
      # __meta_kubernetes_pod_label_linkerd_io_proxy_job=foo =>
      # k8s_job=foo
      - source_labels: [__meta_kubernetes_pod_label_linkerd_io_proxy_job]
        action: replace
        target_label: k8s_job
      # drop __meta_kubernetes_pod_label_linkerd_io_proxy_job
      - action: labeldrop
        regex: __meta_kubernetes_pod_label_linkerd_io_proxy_job
      # __meta_kubernetes_pod_label_linkerd_io_proxy_deployment=foo =>
      # deployment=foo
      - action: labelmap
        regex: __meta_kubernetes_pod_label_linkerd_io_proxy_(.+)
      # drop all labels that we just made copies of in the previous labelmap
      - action: labeldrop
        regex: __meta_kubernetes_pod_label_linkerd_io_proxy_(.+)
      # __meta_kubernetes_pod_label_linkerd_io_foo=bar =>
      # foo=bar
      - action: labelmap
        regex: __meta_kubernetes_pod_label_linkerd_io_(.+)
      # Copy all pod labels to tmp labels
      - action: labelmap
        regex: __meta_kubernetes_pod_label_(.+)
        replacement: __tmp_pod_label_$1
      # Take `linkerd_io_` prefixed labels and copy them without the prefix
      - action: labelmap
        regex: __tmp_pod_label_linkerd_io_(.+)
        replacement:  __tmp_pod_label_$1
      # Drop the `linkerd_io_` originals
      - action: labeldrop
        regex: __tmp_pod_label_linkerd_io_(.+)
      # Copy tmp labels into real labels
      - action: labelmap
        regex: __tmp_pod_label_(.+)
---
kind: Service
apiVersion: v1
metadata:
  name: linkerd-prometheus
  namespace: linkerd
  labels:
    linkerd.io/control-plane-component: prometheus
    linkerd.io/control-plane-ns: linkerd
  annotations:
    linkerd.io/created-by: linkerd/cli dev-undefined
spec:
  type: ClusterIP
  selector:
    linkerd.io/control-plane-component: prometheus
  ports:
  - name: admin-http
    port: 9090
    targetPort: 9090
---
apiVersion: apps/v1
kind: Deployment
metadata:
  annotations:
    linkerd.io/created-by: linkerd/cli dev-undefined
  labels:
    app.kubernetes.io/name: prometheus
    app.kubernetes.io/part-of: Linkerd
    app.kubernetes.io/version: install-control-plane-version
    linkerd.io/control-plane-component: prometheus
    linkerd.io/control-plane-ns: linkerd
  name: linkerd-prometheus
  namespace: linkerd
spec:
  replicas: 1
  selector:
    matchLabels:
      linkerd.io/control-plane-component: prometheus
      linkerd.io/control-plane-ns: linkerd
      linkerd.io/proxy-deployment: linkerd-prometheus
  template:
    metadata:
      annotations:
        linkerd.io/created-by: linkerd/cli dev-undefined
        linkerd.io/identity-mode: default
        linkerd.io/proxy-version: install-proxy-version
      labels:
        linkerd.io/control-plane-component: prometheus
        linkerd.io/control-plane-ns: linkerd
        linkerd.io/workload-ns: linkerd
        linkerd.io/proxy-deployment: linkerd-prometheus
    spec:
      nodeSelector:
        beta.kubernetes.io/os: linux
      securityContext:
        fsGroup: 65534
      containers:
      - args:
        - --config.file=/etc/prometheus/prometheus.yml
        - --log.level=info
        - --storage.tsdb.path=/data
        - --storage.tsdb.retention.time=6h
        image: prom/prometheus:v2.19.3
        imagePullPolicy: IfNotPresent
        livenessProbe:
          httpGet:
            path: /-/healthy
            port: 9090
          initialDelaySeconds: 30
          timeoutSeconds: 30
        name: prometheus
        ports:
        - containerPort: 9090
          name: admin-http
        readinessProbe:
          httpGet:
            path: /-/ready
            port: 9090
          initialDelaySeconds: 30
          timeoutSeconds: 30
        securityContext:
          runAsNonRoot: true
          runAsUser: 65534
          runAsGroup: 65534
        volumeMounts:
        - mountPath: /data
          name: data
        - mountPath: /etc/prometheus/prometheus.yml
          name: prometheus-config
          subPath: prometheus.yml
          readOnly: true
      - env:
        - name: LINKERD2_PROXY_LOG
          value: warn,linkerd=info
        - name: LINKERD2_PROXY_LOG_FORMAT
          value: plain
        - name: LINKERD2_PROXY_DESTINATION_SVC_ADDR
          value: linkerd-dst.linkerd.svc.cluster.local:8086
        - name: LINKERD2_PROXY_DESTINATION_GET_NETWORKS
          value: "10.0.0.0/8,172.16.0.0/12,192.168.0.0/16"
        - name: LINKERD2_PROXY_INBOUND_CONNECT_TIMEOUT
          value: "100ms"
        - name: LINKERD2_PROXY_OUTBOUND_CONNECT_TIMEOUT
          value: "1000ms"
        - name: LINKERD2_PROXY_CONTROL_LISTEN_ADDR
          value: 0.0.0.0:4190
        - name: LINKERD2_PROXY_ADMIN_LISTEN_ADDR
          value: 0.0.0.0:4191
        - name: LINKERD2_PROXY_OUTBOUND_LISTEN_ADDR
          value: 127.0.0.1:4140
        - name: LINKERD2_PROXY_INBOUND_LISTEN_ADDR
          value: 0.0.0.0:4143
        - name: LINKERD2_PROXY_DESTINATION_GET_SUFFIXES
          value: svc.cluster.local.
        - name: LINKERD2_PROXY_DESTINATION_PROFILE_SUFFIXES
          value: svc.cluster.local.
        - name: LINKERD2_PROXY_INBOUND_ACCEPT_KEEPALIVE
          value: 10000ms
        - name: LINKERD2_PROXY_OUTBOUND_CONNECT_KEEPALIVE
          value: 10000ms
        - name: _pod_ns
          valueFrom:
            fieldRef:
              fieldPath: metadata.namespace
        - name: _pod_nodeName
          valueFrom:
             fieldRef:
              fieldPath: spec.nodeName
        - name: LINKERD2_PROXY_DESTINATION_CONTEXT
          value: |
            {"ns":"$(_pod_ns)", "nodeName":"$(_pod_nodeName)"}
        - name: LINKERD2_PROXY_OUTBOUND_ROUTER_CAPACITY
          value: "10000"
        - name: LINKERD2_PROXY_IDENTITY_DIR
          value: /var/run/linkerd/identity/end-entity
        - name: LINKERD2_PROXY_IDENTITY_TRUST_ANCHORS
          value: |
            -----BEGIN CERTIFICATE-----
            MIIBYDCCAQegAwIBAgIBATAKBggqhkjOPQQDAjAYMRYwFAYDVQQDEw1jbHVzdGVy
            LmxvY2FsMB4XDTE5MDMwMzAxNTk1MloXDTI5MDIyODAyMDM1MlowGDEWMBQGA1UE
            AxMNY2x1c3Rlci5sb2NhbDBZMBMGByqGSM49AgEGCCqGSM49AwEHA0IABAChpAt0
            xtgO9qbVtEtDK80N6iCL2Htyf2kIv2m5QkJ1y0TFQi5hTVe3wtspJ8YpZF0pl364
            6TiYeXB8tOOhIACjQjBAMA4GA1UdDwEB/wQEAwIBBjAdBgNVHSUEFjAUBggrBgEF
            BQcDAQYIKwYBBQUHAwIwDwYDVR0TAQH/BAUwAwEB/zAKBggqhkjOPQQDAgNHADBE
            AiBQ/AAwF8kG8VOmRSUTPakSSa/N4mqK2HsZuhQXCmiZHwIgZEzI5DCkpU7w3SIv
            OLO4Zsk1XrGZHGsmyiEyvYF9lpY=
            -----END CERTIFICATE-----
        - name: LINKERD2_PROXY_IDENTITY_TOKEN_FILE
          value: /var/run/secrets/kubernetes.io/serviceaccount/token
        - name: LINKERD2_PROXY_IDENTITY_SVC_ADDR
          value: linkerd-identity.linkerd.svc.cluster.local:8080
        - name: _pod_sa
          valueFrom:
            fieldRef:
              fieldPath: spec.serviceAccountName
        - name: _l5d_ns
          value: linkerd
        - name: _l5d_trustdomain
          value: cluster.local
        - name: LINKERD2_PROXY_IDENTITY_LOCAL_NAME
          value: $(_pod_sa).$(_pod_ns).serviceaccount.identity.$(_l5d_ns).$(_l5d_trustdomain)
        - name: LINKERD2_PROXY_IDENTITY_SVC_NAME
          value: linkerd-identity.$(_l5d_ns).serviceaccount.identity.$(_l5d_ns).$(_l5d_trustdomain)
        - name: LINKERD2_PROXY_DESTINATION_SVC_NAME
          value: linkerd-destination.$(_l5d_ns).serviceaccount.identity.$(_l5d_ns).$(_l5d_trustdomain)
        - name: LINKERD2_PROXY_TAP_SVC_NAME
          value: linkerd-tap.$(_l5d_ns).serviceaccount.identity.$(_l5d_ns).$(_l5d_trustdomain)
        image: gcr.io/linkerd-io/proxy:install-proxy-version
        imagePullPolicy: IfNotPresent
        livenessProbe:
          httpGet:
            path: /live
            port: 4191
          initialDelaySeconds: 10
        name: linkerd-proxy
        ports:
        - containerPort: 4143
          name: linkerd-proxy
        - containerPort: 4191
          name: linkerd-admin
        readinessProbe:
          httpGet:
            path: /ready
            port: 4191
          initialDelaySeconds: 2
        resources:
        securityContext:
          allowPrivilegeEscalation: false
          readOnlyRootFilesystem: true
          runAsUser: 2102
        terminationMessagePolicy: FallbackToLogsOnError
        volumeMounts:
        - mountPath: /var/run/linkerd/identity/end-entity
          name: linkerd-identity-end-entity
      initContainers:
      - args:
        - --incoming-proxy-port
        - "4143"
        - --outgoing-proxy-port
        - "4140"
        - --proxy-uid
        - "2102"
        - --inbound-ports-to-ignore
        - 4190,4191
        - --outbound-ports-to-ignore
        - "443"
        image: gcr.io/linkerd-io/proxy-init:v1.3.4
        imagePullPolicy: IfNotPresent
        name: linkerd-init
        resources:
          limits:
            cpu: "100m"
            memory: "50Mi"
          requests:
            cpu: "10m"
            memory: "10Mi"
        securityContext:
          allowPrivilegeEscalation: false
          capabilities:
            add:
            - NET_ADMIN
            - NET_RAW
          privileged: false
          readOnlyRootFilesystem: true
          runAsNonRoot: false
          runAsUser: 0
        terminationMessagePolicy: FallbackToLogsOnError
        volumeMounts:
        - mountPath: /run
          name: linkerd-proxy-init-xtables-lock
      serviceAccountName: linkerd-prometheus
      volumes:
      - name: data
        emptyDir: {}
      - configMap:
          name: linkerd-prometheus-config
        name: prometheus-config
      - emptyDir: {}
        name: linkerd-proxy-init-xtables-lock
      - emptyDir:
          medium: Memory
        name: linkerd-identity-end-entity
---
###
### Controller RBAC
###
---
kind: ClusterRole
apiVersion: rbac.authorization.k8s.io/v1
metadata:
  name: linkerd-linkerd-controller
  labels:
    linkerd.io/control-plane-component: controller
    linkerd.io/control-plane-ns: linkerd
rules:
- apiGroups: ["extensions", "apps"]
  resources: ["daemonsets", "deployments", "replicasets", "statefulsets"]
  verbs: ["list", "get", "watch"]
- apiGroups: ["extensions", "batch"]
  resources: ["cronjobs", "jobs"]
  verbs: ["list" , "get", "watch"]
- apiGroups: [""]
  resources: ["pods", "endpoints", "services", "replicationcontrollers", "namespaces"]
  verbs: ["list", "get", "watch"]
- apiGroups: ["linkerd.io"]
  resources: ["serviceprofiles"]
  verbs: ["list", "get", "watch"]
- apiGroups: ["split.smi-spec.io"]
  resources: ["trafficsplits"]
  verbs: ["list", "get", "watch"]
---
kind: ClusterRoleBinding
apiVersion: rbac.authorization.k8s.io/v1
metadata:
  name: linkerd-linkerd-controller
  labels:
    linkerd.io/control-plane-component: controller
    linkerd.io/control-plane-ns: linkerd
roleRef:
  apiGroup: rbac.authorization.k8s.io
  kind: ClusterRole
  name: linkerd-linkerd-controller
subjects:
- kind: ServiceAccount
  name: linkerd-controller
  namespace: linkerd
---
kind: ServiceAccount
apiVersion: v1
metadata:
  name: linkerd-controller
  namespace: linkerd
  labels:
    linkerd.io/control-plane-component: controller
    linkerd.io/control-plane-ns: linkerd
---
###
### Controller
###
---
kind: Service
apiVersion: v1
metadata:
  name: linkerd-controller-api
  namespace: linkerd
  labels:
    linkerd.io/control-plane-component: controller
    linkerd.io/control-plane-ns: linkerd
  annotations:
    linkerd.io/created-by: linkerd/cli dev-undefined
spec:
  type: ClusterIP
  selector:
    linkerd.io/control-plane-component: controller
  ports:
  - name: http
    port: 8085
    targetPort: 8085
---
apiVersion: apps/v1
kind: Deployment
metadata:
  annotations:
    linkerd.io/created-by: linkerd/cli dev-undefined
  labels:
    app.kubernetes.io/name: controller
    app.kubernetes.io/part-of: Linkerd
    app.kubernetes.io/version: install-control-plane-version
    linkerd.io/control-plane-component: controller
    linkerd.io/control-plane-ns: linkerd
  name: linkerd-controller
  namespace: linkerd
spec:
  replicas: 0
  selector:
    matchLabels:
      linkerd.io/control-plane-component: controller
      linkerd.io/control-plane-ns: linkerd
      linkerd.io/proxy-deployment: linkerd-controller
  template:
    metadata:
      annotations:
        linkerd.io/created-by: linkerd/cli dev-undefined
        linkerd.io/identity-mode: default
        linkerd.io/proxy-version: install-proxy-version
      labels:
        linkerd.io/control-plane-component: controller
        linkerd.io/control-plane-ns: linkerd
        linkerd.io/workload-ns: linkerd
        linkerd.io/proxy-deployment: linkerd-controller
    spec:
      nodeSelector:
        beta.kubernetes.io/os: linux
      containers:
      - args:
        - public-api
        - -destination-addr=linkerd-dst.linkerd.svc.cluster.local:8086
        - -controller-namespace=linkerd
        - -log-level=info
        - -prometheus-url=http://linkerd-prometheus.linkerd.svc.cluster.local:9090
        image: gcr.io/linkerd-io/controller:install-control-plane-version
        imagePullPolicy: IfNotPresent
        livenessProbe:
          httpGet:
            path: /ping
            port: 9995
          initialDelaySeconds: 10
        name: public-api
        ports:
        - containerPort: 8085
          name: http
        - containerPort: 9995
          name: admin-http
        readinessProbe:
          failureThreshold: 7
          httpGet:
            path: /ready
            port: 9995
        securityContext:
          runAsUser: 0
        volumeMounts:
        - mountPath: /var/run/linkerd/config
          name: config
      - env:
        - name: LINKERD2_PROXY_LOG
          value: warn,linkerd=info
        - name: LINKERD2_PROXY_LOG_FORMAT
          value: plain
        - name: LINKERD2_PROXY_DESTINATION_SVC_ADDR
          value: linkerd-dst.linkerd.svc.cluster.local:8086
        - name: LINKERD2_PROXY_DESTINATION_GET_NETWORKS
          value: "10.0.0.0/8,172.16.0.0/12,192.168.0.0/16"
        - name: LINKERD2_PROXY_INBOUND_CONNECT_TIMEOUT
          value: "100ms"
        - name: LINKERD2_PROXY_OUTBOUND_CONNECT_TIMEOUT
          value: "1000ms"
        - name: LINKERD2_PROXY_CONTROL_LISTEN_ADDR
          value: 0.0.0.0:4190
        - name: LINKERD2_PROXY_ADMIN_LISTEN_ADDR
          value: 0.0.0.0:4191
        - name: LINKERD2_PROXY_OUTBOUND_LISTEN_ADDR
          value: 127.0.0.1:4140
        - name: LINKERD2_PROXY_INBOUND_LISTEN_ADDR
          value: 0.0.0.0:4143
        - name: LINKERD2_PROXY_DESTINATION_GET_SUFFIXES
          value: svc.cluster.local.
        - name: LINKERD2_PROXY_DESTINATION_PROFILE_SUFFIXES
          value: svc.cluster.local.
        - name: LINKERD2_PROXY_INBOUND_ACCEPT_KEEPALIVE
          value: 10000ms
        - name: LINKERD2_PROXY_OUTBOUND_CONNECT_KEEPALIVE
          value: 10000ms
        - name: _pod_ns
          valueFrom:
            fieldRef:
              fieldPath: metadata.namespace
        - name: _pod_nodeName
          valueFrom:
             fieldRef:
              fieldPath: spec.nodeName
        - name: LINKERD2_PROXY_DESTINATION_CONTEXT
          value: |
            {"ns":"$(_pod_ns)", "nodeName":"$(_pod_nodeName)"}
        - name: LINKERD2_PROXY_IDENTITY_DIR
          value: /var/run/linkerd/identity/end-entity
        - name: LINKERD2_PROXY_IDENTITY_TRUST_ANCHORS
          value: |
            -----BEGIN CERTIFICATE-----
            MIIBYDCCAQegAwIBAgIBATAKBggqhkjOPQQDAjAYMRYwFAYDVQQDEw1jbHVzdGVy
            LmxvY2FsMB4XDTE5MDMwMzAxNTk1MloXDTI5MDIyODAyMDM1MlowGDEWMBQGA1UE
            AxMNY2x1c3Rlci5sb2NhbDBZMBMGByqGSM49AgEGCCqGSM49AwEHA0IABAChpAt0
            xtgO9qbVtEtDK80N6iCL2Htyf2kIv2m5QkJ1y0TFQi5hTVe3wtspJ8YpZF0pl364
            6TiYeXB8tOOhIACjQjBAMA4GA1UdDwEB/wQEAwIBBjAdBgNVHSUEFjAUBggrBgEF
            BQcDAQYIKwYBBQUHAwIwDwYDVR0TAQH/BAUwAwEB/zAKBggqhkjOPQQDAgNHADBE
            AiBQ/AAwF8kG8VOmRSUTPakSSa/N4mqK2HsZuhQXCmiZHwIgZEzI5DCkpU7w3SIv
            OLO4Zsk1XrGZHGsmyiEyvYF9lpY=
            -----END CERTIFICATE-----
        - name: LINKERD2_PROXY_IDENTITY_TOKEN_FILE
          value: /var/run/secrets/kubernetes.io/serviceaccount/token
        - name: LINKERD2_PROXY_IDENTITY_SVC_ADDR
          value: linkerd-identity.linkerd.svc.cluster.local:8080
        - name: _pod_sa
          valueFrom:
            fieldRef:
              fieldPath: spec.serviceAccountName
        - name: _l5d_ns
          value: linkerd
        - name: _l5d_trustdomain
          value: cluster.local
        - name: LINKERD2_PROXY_IDENTITY_LOCAL_NAME
          value: $(_pod_sa).$(_pod_ns).serviceaccount.identity.$(_l5d_ns).$(_l5d_trustdomain)
        - name: LINKERD2_PROXY_IDENTITY_SVC_NAME
          value: linkerd-identity.$(_l5d_ns).serviceaccount.identity.$(_l5d_ns).$(_l5d_trustdomain)
        - name: LINKERD2_PROXY_DESTINATION_SVC_NAME
          value: linkerd-destination.$(_l5d_ns).serviceaccount.identity.$(_l5d_ns).$(_l5d_trustdomain)
        - name: LINKERD2_PROXY_TAP_SVC_NAME
          value: linkerd-tap.$(_l5d_ns).serviceaccount.identity.$(_l5d_ns).$(_l5d_trustdomain)
        image: gcr.io/linkerd-io/proxy:install-proxy-version
        imagePullPolicy: IfNotPresent
        livenessProbe:
          httpGet:
            path: /live
            port: 4191
          initialDelaySeconds: 10
        name: linkerd-proxy
        ports:
        - containerPort: 4143
          name: linkerd-proxy
        - containerPort: 4191
          name: linkerd-admin
        readinessProbe:
          httpGet:
            path: /ready
            port: 4191
          initialDelaySeconds: 2
        resources:
        securityContext:
          allowPrivilegeEscalation: false
          readOnlyRootFilesystem: true
          runAsUser: 2102
        terminationMessagePolicy: FallbackToLogsOnError
        volumeMounts:
        - mountPath: /var/run/linkerd/identity/end-entity
          name: linkerd-identity-end-entity
      initContainers:
      - args:
        - --incoming-proxy-port
        - "4143"
        - --outgoing-proxy-port
        - "4140"
        - --proxy-uid
        - "2102"
        - --inbound-ports-to-ignore
        - 4190,4191
        - --outbound-ports-to-ignore
        - "443"
        image: gcr.io/linkerd-io/proxy-init:v1.3.3
        imagePullPolicy: IfNotPresent
        name: linkerd-init
        resources:
          limits:
            cpu: "100m"
            memory: "50Mi"
          requests:
            cpu: "10m"
            memory: "10Mi"
        securityContext:
          allowPrivilegeEscalation: false
          capabilities:
            add:
            - NET_ADMIN
            - NET_RAW
          privileged: false
          readOnlyRootFilesystem: true
          runAsNonRoot: false
          runAsUser: 0
        terminationMessagePolicy: FallbackToLogsOnError
        volumeMounts:
        - mountPath: /run
          name: linkerd-proxy-init-xtables-lock
      serviceAccountName: linkerd-controller
      volumes:
      - configMap:
          name: linkerd-config
        name: config
      - emptyDir: {}
        name: linkerd-proxy-init-xtables-lock
      - emptyDir:
          medium: Memory
        name: linkerd-identity-end-entity<|MERGE_RESOLUTION|>--- conflicted
+++ resolved
@@ -2175,8 +2175,6 @@
 kind: ConfigMap
 apiVersion: v1
 metadata:
-<<<<<<< HEAD
-=======
   name: linkerd-tap
   namespace: linkerd
   labels:
@@ -2422,7 +2420,6 @@
 kind: ConfigMap
 apiVersion: v1
 metadata:
->>>>>>> e62ff75c
   name: linkerd-config-addons
   namespace: linkerd
   labels:
