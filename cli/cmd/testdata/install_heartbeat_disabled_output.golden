---
###
### Linkerd Namespace
###
---
kind: Namespace
apiVersion: v1
metadata:
  name: linkerd
  annotations:
    linkerd.io/inject: disabled
  labels:
    linkerd.io/is-control-plane: "true"
    config.linkerd.io/admission-webhooks: disabled
    linkerd.io/control-plane-ns: linkerd
---
###
### Identity Controller Service RBAC
###
---
kind: ClusterRole
apiVersion: rbac.authorization.k8s.io/v1
metadata:
  name: linkerd-linkerd-identity
  labels:
    linkerd.io/control-plane-component: identity
    linkerd.io/control-plane-ns: linkerd
rules:
- apiGroups: ["authentication.k8s.io"]
  resources: ["tokenreviews"]
  verbs: ["create"]
- apiGroups: ["apps"]
  resources: ["deployments"]
  verbs: ["get"]
- apiGroups: [""]
  resources: ["events"]
  verbs: ["create", "patch"]
---
kind: ClusterRoleBinding
apiVersion: rbac.authorization.k8s.io/v1
metadata:
  name: linkerd-linkerd-identity
  labels:
    linkerd.io/control-plane-component: identity
    linkerd.io/control-plane-ns: linkerd
roleRef:
  apiGroup: rbac.authorization.k8s.io
  kind: ClusterRole
  name: linkerd-linkerd-identity
subjects:
- kind: ServiceAccount
  name: linkerd-identity
  namespace: linkerd
---
kind: ServiceAccount
apiVersion: v1
metadata:
  name: linkerd-identity
  namespace: linkerd
  labels:
    linkerd.io/control-plane-component: identity
    linkerd.io/control-plane-ns: linkerd
---
###
### Controller RBAC
###
---
kind: ClusterRole
apiVersion: rbac.authorization.k8s.io/v1
metadata:
  name: linkerd-linkerd-controller
  labels:
    linkerd.io/control-plane-component: controller
    linkerd.io/control-plane-ns: linkerd
rules:
- apiGroups: ["extensions", "apps"]
  resources: ["daemonsets", "deployments", "replicasets", "statefulsets"]
  verbs: ["list", "get", "watch"]
- apiGroups: ["extensions", "batch"]
  resources: ["cronjobs", "jobs"]
  verbs: ["list" , "get", "watch"]
- apiGroups: [""]
  resources: ["pods", "endpoints", "services", "replicationcontrollers", "namespaces"]
  verbs: ["list", "get", "watch"]
- apiGroups: ["linkerd.io"]
  resources: ["serviceprofiles"]
  verbs: ["list", "get", "watch"]
- apiGroups: ["split.smi-spec.io"]
  resources: ["trafficsplits"]
  verbs: ["list", "get", "watch"]
---
kind: ClusterRoleBinding
apiVersion: rbac.authorization.k8s.io/v1
metadata:
  name: linkerd-linkerd-controller
  labels:
    linkerd.io/control-plane-component: controller
    linkerd.io/control-plane-ns: linkerd
roleRef:
  apiGroup: rbac.authorization.k8s.io
  kind: ClusterRole
  name: linkerd-linkerd-controller
subjects:
- kind: ServiceAccount
  name: linkerd-controller
  namespace: linkerd
---
kind: ServiceAccount
apiVersion: v1
metadata:
  name: linkerd-controller
  namespace: linkerd
  labels:
    linkerd.io/control-plane-component: controller
    linkerd.io/control-plane-ns: linkerd
---
###
### Destination Controller Service
###
---
kind: ClusterRole
apiVersion: rbac.authorization.k8s.io/v1
metadata:
  name: linkerd-linkerd-destination
  labels:
    linkerd.io/control-plane-component: destination
    linkerd.io/control-plane-ns: linkerd
rules:
- apiGroups: ["apps"]
  resources: ["replicasets"]
  verbs: ["list", "get", "watch"]
- apiGroups: ["batch"]
  resources: ["jobs"]
  verbs: ["list", "get", "watch"]
- apiGroups: [""]
  resources: ["pods", "endpoints", "services"]
  verbs: ["list", "get", "watch"]
- apiGroups: ["linkerd.io"]
  resources: ["serviceprofiles"]
  verbs: ["list", "get", "watch"]
- apiGroups: ["split.smi-spec.io"]
  resources: ["trafficsplits"]
  verbs: ["list", "get", "watch"]
---
kind: ClusterRoleBinding
apiVersion: rbac.authorization.k8s.io/v1
metadata:
  name: linkerd-linkerd-destination
  labels:
    linkerd.io/control-plane-component: destination
    linkerd.io/control-plane-ns: linkerd
roleRef:
  apiGroup: rbac.authorization.k8s.io
  kind: ClusterRole
  name: linkerd-linkerd-destination
subjects:
- kind: ServiceAccount
  name: linkerd-destination
  namespace: linkerd
---
kind: ServiceAccount
apiVersion: v1
metadata:
  name: linkerd-destination
  namespace: linkerd
  labels:
    linkerd.io/control-plane-component: destination
    linkerd.io/control-plane-ns: linkerd

---
###
### Service Profile CRD
###
---
apiVersion: apiextensions.k8s.io/v1beta1
kind: CustomResourceDefinition
metadata:
  name: serviceprofiles.linkerd.io
  annotations:
    linkerd.io/created-by: linkerd/cli dev-undefined
  labels:
    linkerd.io/control-plane-ns: linkerd
spec:
  group: linkerd.io
  versions:
  - name: v1alpha1
    served: true
    storage: false
  - name: v1alpha2
    served: true
    storage: true
  scope: Namespaced
  names:
    plural: serviceprofiles
    singular: serviceprofile
    kind: ServiceProfile
    shortNames:
    - sp
---
###
### TrafficSplit CRD
### Copied from https://github.com/deislabs/smi-sdk-go/blob/cea7e1e9372304bbb6c74a3f6ca788d9eaa9cc58/crds/split.yaml
###
---
apiVersion: apiextensions.k8s.io/v1beta1
kind: CustomResourceDefinition
metadata:
  name: trafficsplits.split.smi-spec.io
  annotations:
    linkerd.io/created-by: linkerd/cli dev-undefined
  labels:
    linkerd.io/control-plane-ns: linkerd
spec:
  group: split.smi-spec.io
  version: v1alpha1
  scope: Namespaced
  names:
    kind: TrafficSplit
    shortNames:
      - ts
    plural: trafficsplits
    singular: trafficsplit
  additionalPrinterColumns:
  - name: Service
    type: string
    description: The apex service of this split.
    JSONPath: .spec.service
---
###
### Proxy Injector RBAC
###
---
kind: ClusterRole
apiVersion: rbac.authorization.k8s.io/v1
metadata:
  name: linkerd-linkerd-proxy-injector
  labels:
    linkerd.io/control-plane-component: proxy-injector
    linkerd.io/control-plane-ns: linkerd
rules:
- apiGroups: [""]
  resources: ["events"]
  verbs: ["create", "patch"]
- apiGroups: [""]
  resources: ["namespaces", "replicationcontrollers"]
  verbs: ["list", "get", "watch"]
- apiGroups: [""]
  resources: ["pods"]
  verbs: ["list", "watch"]
- apiGroups: ["extensions", "apps"]
  resources: ["deployments", "replicasets", "daemonsets", "statefulsets"]
  verbs: ["list", "get", "watch"]
- apiGroups: ["extensions", "batch"]
  resources: ["cronjobs", "jobs"]
  verbs: ["list", "get", "watch"]
---
kind: ClusterRoleBinding
apiVersion: rbac.authorization.k8s.io/v1
metadata:
  name: linkerd-linkerd-proxy-injector
  labels:
    linkerd.io/control-plane-component: proxy-injector
    linkerd.io/control-plane-ns: linkerd
subjects:
- kind: ServiceAccount
  name: linkerd-proxy-injector
  namespace: linkerd
  apiGroup: ""
roleRef:
  kind: ClusterRole
  name: linkerd-linkerd-proxy-injector
  apiGroup: rbac.authorization.k8s.io
---
kind: ServiceAccount
apiVersion: v1
metadata:
  name: linkerd-proxy-injector
  namespace: linkerd
  labels:
    linkerd.io/control-plane-component: proxy-injector
    linkerd.io/control-plane-ns: linkerd
---
kind: Secret
apiVersion: v1
metadata:
  name: linkerd-proxy-injector-tls
  namespace: linkerd
  labels:
    linkerd.io/control-plane-component: proxy-injector
    linkerd.io/control-plane-ns: linkerd
  annotations:
    linkerd.io/created-by: linkerd/cli dev-undefined
type: Opaque
data:
  crt.pem: cHJveHkgaW5qZWN0b3IgY3J0
  key.pem: cHJveHkgaW5qZWN0b3Iga2V5
---
apiVersion: admissionregistration.k8s.io/v1beta1
kind: MutatingWebhookConfiguration
metadata:
  name: linkerd-proxy-injector-webhook-config
  labels:
    linkerd.io/control-plane-component: proxy-injector
    linkerd.io/control-plane-ns: linkerd
webhooks:
- name: linkerd-proxy-injector.linkerd.io
  namespaceSelector:
    matchExpressions:
    - key: config.linkerd.io/admission-webhooks
      operator: NotIn
      values:
      - disabled
  clientConfig:
    service:
      name: linkerd-proxy-injector
      namespace: linkerd
      path: "/"
    caBundle: cHJveHkgaW5qZWN0b3IgQ0EgYnVuZGxl
  failurePolicy: Ignore
  rules:
  - operations: [ "CREATE" ]
    apiGroups: [""]
    apiVersions: ["v1"]
    resources: ["pods"]
  sideEffects: None
---
###
### Service Profile Validator RBAC
###
---
kind: ClusterRole
apiVersion: rbac.authorization.k8s.io/v1
metadata:
  name: linkerd-linkerd-sp-validator
  labels:
    linkerd.io/control-plane-component: sp-validator
    linkerd.io/control-plane-ns: linkerd
rules:
- apiGroups: [""]
  resources: ["pods"]
  verbs: ["list"]
---
kind: ClusterRoleBinding
apiVersion: rbac.authorization.k8s.io/v1
metadata:
  name: linkerd-linkerd-sp-validator
  labels:
    linkerd.io/control-plane-component: sp-validator
    linkerd.io/control-plane-ns: linkerd
subjects:
- kind: ServiceAccount
  name: linkerd-sp-validator
  namespace: linkerd
  apiGroup: ""
roleRef:
  kind: ClusterRole
  name: linkerd-linkerd-sp-validator
  apiGroup: rbac.authorization.k8s.io
---
kind: ServiceAccount
apiVersion: v1
metadata:
  name: linkerd-sp-validator
  namespace: linkerd
  labels:
    linkerd.io/control-plane-component: sp-validator
    linkerd.io/control-plane-ns: linkerd
---
kind: Secret
apiVersion: v1
metadata:
  name: linkerd-sp-validator-tls
  namespace: linkerd
  labels:
    linkerd.io/control-plane-component: sp-validator
    linkerd.io/control-plane-ns: linkerd
  annotations:
    linkerd.io/created-by: linkerd/cli dev-undefined
type: Opaque
data:
  crt.pem: cHJvZmlsZSB2YWxpZGF0b3IgY3J0
  key.pem: cHJvZmlsZSB2YWxpZGF0b3Iga2V5
---
apiVersion: admissionregistration.k8s.io/v1beta1
kind: ValidatingWebhookConfiguration
metadata:
  name: linkerd-sp-validator-webhook-config
  labels:
    linkerd.io/control-plane-component: sp-validator
    linkerd.io/control-plane-ns: linkerd
webhooks:
- name: linkerd-sp-validator.linkerd.io
  namespaceSelector:
    matchExpressions:
    - key: config.linkerd.io/admission-webhooks
      operator: NotIn
      values:
      - disabled
  clientConfig:
    service:
      name: linkerd-sp-validator
      namespace: linkerd
      path: "/"
    caBundle: cHJvZmlsZSB2YWxpZGF0b3IgQ0EgYnVuZGxl
  failurePolicy: Ignore
  rules:
  - operations: [ "CREATE" , "UPDATE" ]
    apiGroups: ["linkerd.io"]
    apiVersions: ["v1alpha1", "v1alpha2"]
    resources: ["serviceprofiles"]
  sideEffects: None
---
###
### Tap RBAC
###
---
kind: ClusterRole
apiVersion: rbac.authorization.k8s.io/v1
metadata:
  name: linkerd-linkerd-tap
  labels:
    linkerd.io/control-plane-component: tap
    linkerd.io/control-plane-ns: linkerd
rules:
- apiGroups: [""]
  resources: ["pods", "services", "replicationcontrollers", "namespaces", "nodes"]
  verbs: ["list", "get", "watch"]
- apiGroups: ["extensions", "apps"]
  resources: ["daemonsets", "deployments", "replicasets", "statefulsets"]
  verbs: ["list", "get", "watch"]
- apiGroups: ["extensions", "batch"]
  resources: ["cronjobs", "jobs"]
  verbs: ["list" , "get", "watch"]
---
kind: ClusterRole
apiVersion: rbac.authorization.k8s.io/v1
metadata:
  name: linkerd-linkerd-tap-admin
  labels:
    linkerd.io/control-plane-component: tap
    linkerd.io/control-plane-ns: linkerd
rules:
- apiGroups: ["tap.linkerd.io"]
  resources: ["*"]
  verbs: ["watch"]
---
kind: ClusterRoleBinding
apiVersion: rbac.authorization.k8s.io/v1
metadata:
  name: linkerd-linkerd-tap
  labels:
    linkerd.io/control-plane-component: tap
    linkerd.io/control-plane-ns: linkerd
roleRef:
  apiGroup: rbac.authorization.k8s.io
  kind: ClusterRole
  name: linkerd-linkerd-tap
subjects:
- kind: ServiceAccount
  name: linkerd-tap
  namespace: linkerd
---
apiVersion: rbac.authorization.k8s.io/v1
kind: ClusterRoleBinding
metadata:
  name: linkerd-linkerd-tap-auth-delegator
  labels:
    linkerd.io/control-plane-component: tap
    linkerd.io/control-plane-ns: linkerd
roleRef:
  apiGroup: rbac.authorization.k8s.io
  kind: ClusterRole
  name: system:auth-delegator
subjects:
- kind: ServiceAccount
  name: linkerd-tap
  namespace: linkerd
---
kind: ServiceAccount
apiVersion: v1
metadata:
  name: linkerd-tap
  namespace: linkerd
  labels:
    linkerd.io/control-plane-component: tap
    linkerd.io/control-plane-ns: linkerd
---
apiVersion: rbac.authorization.k8s.io/v1
kind: RoleBinding
metadata:
  name: linkerd-linkerd-tap-auth-reader
  namespace: kube-system
  labels:
    linkerd.io/control-plane-component: tap
    linkerd.io/control-plane-ns: linkerd
roleRef:
  apiGroup: rbac.authorization.k8s.io
  kind: Role
  name: extension-apiserver-authentication-reader
subjects:
- kind: ServiceAccount
  name: linkerd-tap
  namespace: linkerd
---
kind: Secret
apiVersion: v1
metadata:
  name: linkerd-tap-tls
  namespace: linkerd
  labels:
    linkerd.io/control-plane-component: tap
    linkerd.io/control-plane-ns: linkerd
  annotations:
    linkerd.io/created-by: linkerd/cli dev-undefined
type: Opaque
data:
  crt.pem: dGFwIGNydA==
  key.pem: dGFwIGtleQ==
---
apiVersion: apiregistration.k8s.io/v1
kind: APIService
metadata:
  name: v1alpha1.tap.linkerd.io
  labels:
    linkerd.io/control-plane-component: tap
    linkerd.io/control-plane-ns: linkerd
spec:
  group: tap.linkerd.io
  version: v1alpha1
  groupPriorityMinimum: 1000
  versionPriority: 100
  service:
    name: linkerd-tap
    namespace: linkerd
  caBundle: dGFwIENBIGJ1bmRsZQ==
---
###
### Control Plane PSP
###
---
apiVersion: policy/v1beta1
kind: PodSecurityPolicy
metadata:
  name: linkerd-linkerd-control-plane
  labels:
    linkerd.io/control-plane-ns: linkerd
spec:
  allowPrivilegeEscalation: false
  readOnlyRootFilesystem: true
  allowedCapabilities:
  - NET_ADMIN
  - NET_RAW
  requiredDropCapabilities:
  - ALL
  hostNetwork: false
  hostIPC: false
  hostPID: false
  seLinux:
    rule: RunAsAny
  runAsUser:
    rule: RunAsAny
  supplementalGroups:
    rule: MustRunAs
    ranges:
    - min: 1
      max: 65535
  fsGroup:
    rule: MustRunAs
    ranges:
    - min: 1
      max: 65535
  volumes:
  - configMap
  - emptyDir
  - secret
  - projected
  - downwardAPI
  - persistentVolumeClaim
---
apiVersion: rbac.authorization.k8s.io/v1
kind: Role
metadata:
  name: linkerd-psp
  namespace: linkerd
  labels:
    linkerd.io/control-plane-ns: linkerd
rules:
- apiGroups: ['policy', 'extensions']
  resources: ['podsecuritypolicies']
  verbs: ['use']
  resourceNames:
  - linkerd-linkerd-control-plane
---
apiVersion: rbac.authorization.k8s.io/v1
kind: RoleBinding
metadata:
  name: linkerd-psp
  namespace: linkerd
  labels:
    linkerd.io/control-plane-ns: linkerd
roleRef:
  kind: Role
  name: linkerd-psp
  apiGroup: rbac.authorization.k8s.io
subjects:
- kind: ServiceAccount
  name: linkerd-controller
  namespace: linkerd
- kind: ServiceAccount
  name: linkerd-destination
  namespace: linkerd
- kind: ServiceAccount
  name: linkerd-grafana
  namespace: linkerd
- kind: ServiceAccount
  name: linkerd-identity
  namespace: linkerd
- kind: ServiceAccount
  name: linkerd-prometheus
  namespace: linkerd
- kind: ServiceAccount
  name: linkerd-proxy-injector
  namespace: linkerd
- kind: ServiceAccount
  name: linkerd-sp-validator
  namespace: linkerd
- kind: ServiceAccount
  name: linkerd-tap
  namespace: linkerd
- kind: ServiceAccount
  name: linkerd-web
  namespace: linkerd


---
kind: ConfigMap
apiVersion: v1
metadata:
  name: linkerd-config
  namespace: linkerd
  labels:
    linkerd.io/control-plane-component: controller
    linkerd.io/control-plane-ns: linkerd
  annotations:
    linkerd.io/created-by: linkerd/cli dev-undefined
data:
  global: |
    {"linkerdNamespace":"linkerd","cniEnabled":false,"version":"install-control-plane-version","identityContext":{"trustDomain":"cluster.local","trustAnchorsPem":"-----BEGIN CERTIFICATE-----\nMIIBYDCCAQegAwIBAgIBATAKBggqhkjOPQQDAjAYMRYwFAYDVQQDEw1jbHVzdGVy\nLmxvY2FsMB4XDTE5MDMwMzAxNTk1MloXDTI5MDIyODAyMDM1MlowGDEWMBQGA1UE\nAxMNY2x1c3Rlci5sb2NhbDBZMBMGByqGSM49AgEGCCqGSM49AwEHA0IABAChpAt0\nxtgO9qbVtEtDK80N6iCL2Htyf2kIv2m5QkJ1y0TFQi5hTVe3wtspJ8YpZF0pl364\n6TiYeXB8tOOhIACjQjBAMA4GA1UdDwEB/wQEAwIBBjAdBgNVHSUEFjAUBggrBgEF\nBQcDAQYIKwYBBQUHAwIwDwYDVR0TAQH/BAUwAwEB/zAKBggqhkjOPQQDAgNHADBE\nAiBQ/AAwF8kG8VOmRSUTPakSSa/N4mqK2HsZuhQXCmiZHwIgZEzI5DCkpU7w3SIv\nOLO4Zsk1XrGZHGsmyiEyvYF9lpY=\n-----END CERTIFICATE-----\n","issuanceLifetime":"86400s","clockSkewAllowance":"20s","scheme":"linkerd.io/tls"},"autoInjectContext":null,"omitWebhookSideEffects":false,"clusterDomain":"cluster.local","endpointSliceEnabled":false}
  proxy: |
    {"proxyImage":{"imageName":"gcr.io/linkerd-io/proxy","pullPolicy":"IfNotPresent"},"proxyInitImage":{"imageName":"gcr.io/linkerd-io/proxy-init","pullPolicy":"IfNotPresent"},"controlPort":{"port":4190},"ignoreInboundPorts":[],"ignoreOutboundPorts":[],"inboundPort":{"port":4143},"adminPort":{"port":4191},"outboundPort":{"port":4140},"resource":{"requestCpu":"","requestMemory":"","limitCpu":"","limitMemory":""},"proxyUid":"2102","logLevel":{"level":"warn,linkerd=info"},"disableExternalProfiles":true,"proxyVersion":"install-proxy-version","proxyInitImageVersion":"v1.3.3","debugImage":{"imageName":"gcr.io/linkerd-io/debug","pullPolicy":"IfNotPresent"},"debugImageVersion":"install-debug-version","destinationGetNetworks":"10.0.0.0/8,172.16.0.0/12,192.168.0.0/16","logFormat":"plain","outboundConnectTimeout":"","inboundConnectTimeout":""}
  install: |
    {"cliVersion":"dev-undefined","flags":[]}
---
###
### Identity Controller Service
###
---
kind: Secret
apiVersion: v1
metadata:
  name: linkerd-identity-issuer
  namespace: linkerd
  labels:
    linkerd.io/control-plane-component: identity
    linkerd.io/control-plane-ns: linkerd
  annotations:
    linkerd.io/created-by: linkerd/cli dev-undefined
    linkerd.io/identity-issuer-expiry: 2029-02-28T02:03:52Z
data:
  crt.pem: LS0tLS1CRUdJTiBDRVJUSUZJQ0FURS0tLS0tCk1JSUJjakNDQVJpZ0F3SUJBZ0lCQWpBS0JnZ3Foa2pPUFFRREFqQVlNUll3RkFZRFZRUURFdzFqYkhWemRHVnkKTG14dlkyRnNNQjRYRFRFNU1ETXdNekF4TlRrMU1sb1hEVEk1TURJeU9EQXlNRE0xTWxvd0tURW5NQ1VHQTFVRQpBeE1lYVdSbGJuUnBkSGt1YkdsdWEyVnlaQzVqYkhWemRHVnlMbXh2WTJGc01Ga3dFd1lIS29aSXpqMENBUVlJCktvWkl6ajBEQVFjRFFnQUVJU2cwQ21KTkJXTHhKVHNLdDcrYno4QXMxWWZxWkZ1VHEyRm5ZbzAxNk5LVnY3MGUKUUMzVDZ0T3Bhajl4dUtzWGZsVTZaa3VpVlJpaWh3K3RWMmlzcTZOQ01FQXdEZ1lEVlIwUEFRSC9CQVFEQWdFRwpNQjBHQTFVZEpRUVdNQlFHQ0NzR0FRVUZCd01CQmdnckJnRUZCUWNEQWpBUEJnTlZIUk1CQWY4RUJUQURBUUgvCk1Bb0dDQ3FHU000OUJBTUNBMGdBTUVVQ0lGK2FNMEJ3MlBkTUZEcS9LdGFCUXZIZEFZYVVQVng4dmYzam4rTTQKQWFENEFpRUE5SEJkanlXeWlLZUt4bEE4Q29PdlVBd0k5NXhjNlhVTW9EeFJTWGpucFhnPQotLS0tLUVORCBDRVJUSUZJQ0FURS0tLS0t
  key.pem: LS0tLS1CRUdJTiBFQyBQUklWQVRFIEtFWS0tLS0tCk1IY0NBUUVFSU1JSnltZWtZeitra0NMUGtGbHJVeUF1L2NISllSVHl3Zm1BVVJLS1JYZHpvQW9HQ0NxR1NNNDkKQXdFSG9VUURRZ0FFSVNnMENtSk5CV0x4SlRzS3Q3K2J6OEFzMVlmcVpGdVRxMkZuWW8wMTZOS1Z2NzBlUUMzVAo2dE9wYWo5eHVLc1hmbFU2Wmt1aVZSaWlodyt0VjJpc3F3PT0KLS0tLS1FTkQgRUMgUFJJVkFURSBLRVktLS0tLQ==
---
kind: Service
apiVersion: v1
metadata:
  name: linkerd-identity
  namespace: linkerd
  labels:
    linkerd.io/control-plane-component: identity
    linkerd.io/control-plane-ns: linkerd
  annotations:
    linkerd.io/created-by: linkerd/cli dev-undefined
spec:
  type: ClusterIP
  selector:
    linkerd.io/control-plane-component: identity
  ports:
  - name: grpc
    port: 8080
    targetPort: 8080
---
apiVersion: apps/v1
kind: Deployment
metadata:
  annotations:
    linkerd.io/created-by: linkerd/cli dev-undefined
  labels:
    app.kubernetes.io/name: identity
    app.kubernetes.io/part-of: Linkerd
    app.kubernetes.io/version: install-control-plane-version
    linkerd.io/control-plane-component: identity
    linkerd.io/control-plane-ns: linkerd
  name: linkerd-identity
  namespace: linkerd
spec:
  replicas: 1
  selector:
    matchLabels:
      linkerd.io/control-plane-component: identity
      linkerd.io/control-plane-ns: linkerd
      linkerd.io/proxy-deployment: linkerd-identity
  template:
    metadata:
      annotations:
        linkerd.io/created-by: linkerd/cli dev-undefined
        linkerd.io/identity-mode: default
        linkerd.io/proxy-version: install-proxy-version
      labels:
        linkerd.io/control-plane-component: identity
        linkerd.io/control-plane-ns: linkerd
        linkerd.io/workload-ns: linkerd
        linkerd.io/proxy-deployment: linkerd-identity
    spec:
      nodeSelector:
        beta.kubernetes.io/os: linux
      containers:
      - args:
        - identity
        - -log-level=info
        image: gcr.io/linkerd-io/controller:install-control-plane-version
        imagePullPolicy: IfNotPresent
        livenessProbe:
          httpGet:
            path: /ping
            port: 9990
          initialDelaySeconds: 10
        name: identity
        ports:
        - containerPort: 8080
          name: grpc
        - containerPort: 9990
          name: admin-http
        readinessProbe:
          failureThreshold: 7
          httpGet:
            path: /ready
            port: 9990
        securityContext:
          runAsUser: 2103
        volumeMounts:
        - mountPath: /var/run/linkerd/config
          name: config
        - mountPath: /var/run/linkerd/identity/issuer
          name: identity-issuer
      - env:
        - name: LINKERD2_PROXY_LOG
          value: warn,linkerd=info
        - name: LINKERD2_PROXY_LOG_FORMAT
          value: plain
        - name: LINKERD2_PROXY_DESTINATION_SVC_ADDR
          value: linkerd-dst.linkerd.svc.cluster.local:8086
        - name: LINKERD2_PROXY_DESTINATION_GET_NETWORKS
          value: "10.0.0.0/8,172.16.0.0/12,192.168.0.0/16"
        - name: LINKERD2_PROXY_INBOUND_CONNECT_TIMEOUT
          value: "100ms"
        - name: LINKERD2_PROXY_OUTBOUND_CONNECT_TIMEOUT
          value: "1000ms"
        - name: LINKERD2_PROXY_CONTROL_LISTEN_ADDR
          value: 0.0.0.0:4190
        - name: LINKERD2_PROXY_ADMIN_LISTEN_ADDR
          value: 0.0.0.0:4191
        - name: LINKERD2_PROXY_OUTBOUND_LISTEN_ADDR
          value: 127.0.0.1:4140
        - name: LINKERD2_PROXY_INBOUND_LISTEN_ADDR
          value: 0.0.0.0:4143
        - name: LINKERD2_PROXY_DESTINATION_GET_SUFFIXES
          value: svc.cluster.local.
        - name: LINKERD2_PROXY_DESTINATION_PROFILE_SUFFIXES
          value: svc.cluster.local.
        - name: LINKERD2_PROXY_INBOUND_ACCEPT_KEEPALIVE
          value: 10000ms
        - name: LINKERD2_PROXY_OUTBOUND_CONNECT_KEEPALIVE
          value: 10000ms
        - name: _pod_ns
          valueFrom:
            fieldRef:
              fieldPath: metadata.namespace
        - name: _pod_nodeName
          valueFrom:
             fieldRef:
              fieldPath: spec.nodeName
        - name: LINKERD2_PROXY_DESTINATION_CONTEXT
          value: |
            {"ns":"$(_pod_ns)", "nodeName":"$(_pod_nodeName)"}
        - name: LINKERD2_PROXY_IDENTITY_DIR
          value: /var/run/linkerd/identity/end-entity
        - name: LINKERD2_PROXY_IDENTITY_TRUST_ANCHORS
          value: |
            -----BEGIN CERTIFICATE-----
            MIIBYDCCAQegAwIBAgIBATAKBggqhkjOPQQDAjAYMRYwFAYDVQQDEw1jbHVzdGVy
            LmxvY2FsMB4XDTE5MDMwMzAxNTk1MloXDTI5MDIyODAyMDM1MlowGDEWMBQGA1UE
            AxMNY2x1c3Rlci5sb2NhbDBZMBMGByqGSM49AgEGCCqGSM49AwEHA0IABAChpAt0
            xtgO9qbVtEtDK80N6iCL2Htyf2kIv2m5QkJ1y0TFQi5hTVe3wtspJ8YpZF0pl364
            6TiYeXB8tOOhIACjQjBAMA4GA1UdDwEB/wQEAwIBBjAdBgNVHSUEFjAUBggrBgEF
            BQcDAQYIKwYBBQUHAwIwDwYDVR0TAQH/BAUwAwEB/zAKBggqhkjOPQQDAgNHADBE
            AiBQ/AAwF8kG8VOmRSUTPakSSa/N4mqK2HsZuhQXCmiZHwIgZEzI5DCkpU7w3SIv
            OLO4Zsk1XrGZHGsmyiEyvYF9lpY=
            -----END CERTIFICATE-----
        - name: LINKERD2_PROXY_IDENTITY_TOKEN_FILE
          value: /var/run/secrets/kubernetes.io/serviceaccount/token
        - name: LINKERD2_PROXY_IDENTITY_SVC_ADDR
          value: localhost.:8080
        - name: _pod_sa
          valueFrom:
            fieldRef:
              fieldPath: spec.serviceAccountName
        - name: _l5d_ns
          value: linkerd
        - name: _l5d_trustdomain
          value: cluster.local
        - name: LINKERD2_PROXY_IDENTITY_LOCAL_NAME
          value: $(_pod_sa).$(_pod_ns).serviceaccount.identity.$(_l5d_ns).$(_l5d_trustdomain)
        - name: LINKERD2_PROXY_IDENTITY_SVC_NAME
          value: linkerd-identity.$(_l5d_ns).serviceaccount.identity.$(_l5d_ns).$(_l5d_trustdomain)
        - name: LINKERD2_PROXY_DESTINATION_SVC_NAME
          value: linkerd-destination.$(_l5d_ns).serviceaccount.identity.$(_l5d_ns).$(_l5d_trustdomain)
        - name: LINKERD2_PROXY_TAP_SVC_NAME
          value: linkerd-tap.$(_l5d_ns).serviceaccount.identity.$(_l5d_ns).$(_l5d_trustdomain)
        image: gcr.io/linkerd-io/proxy:install-proxy-version
        imagePullPolicy: IfNotPresent
        livenessProbe:
          httpGet:
            path: /live
            port: 4191
          initialDelaySeconds: 10
        name: linkerd-proxy
        ports:
        - containerPort: 4143
          name: linkerd-proxy
        - containerPort: 4191
          name: linkerd-admin
        readinessProbe:
          httpGet:
            path: /ready
            port: 4191
          initialDelaySeconds: 2
        resources:
        securityContext:
          allowPrivilegeEscalation: false
          readOnlyRootFilesystem: true
          runAsUser: 2102
        terminationMessagePolicy: FallbackToLogsOnError
        volumeMounts:
        - mountPath: /var/run/linkerd/identity/end-entity
          name: linkerd-identity-end-entity
      initContainers:
      - args:
        - --incoming-proxy-port
        - "4143"
        - --outgoing-proxy-port
        - "4140"
        - --proxy-uid
        - "2102"
        - --inbound-ports-to-ignore
        - 4190,4191
        - --outbound-ports-to-ignore
        - "443"
        image: gcr.io/linkerd-io/proxy-init:v1.3.3
        imagePullPolicy: IfNotPresent
        name: linkerd-init
        resources:
          limits:
            cpu: "100m"
            memory: "50Mi"
          requests:
            cpu: "10m"
            memory: "10Mi"
        securityContext:
          allowPrivilegeEscalation: false
          capabilities:
            add:
            - NET_ADMIN
            - NET_RAW
          privileged: false
          readOnlyRootFilesystem: true
          runAsNonRoot: false
          runAsUser: 0
        terminationMessagePolicy: FallbackToLogsOnError
        volumeMounts:
        - mountPath: /run
          name: linkerd-proxy-init-xtables-lock
      serviceAccountName: linkerd-identity
      volumes:
      - configMap:
          name: linkerd-config
        name: config
      - name: identity-issuer
        secret:
          secretName: linkerd-identity-issuer
      - emptyDir: {}
        name: linkerd-proxy-init-xtables-lock
      - emptyDir:
          medium: Memory
        name: linkerd-identity-end-entity
---
###
### Controller
###
---
kind: Service
apiVersion: v1
metadata:
  name: linkerd-controller-api
  namespace: linkerd
  labels:
    linkerd.io/control-plane-component: controller
    linkerd.io/control-plane-ns: linkerd
  annotations:
    linkerd.io/created-by: linkerd/cli dev-undefined
spec:
  type: ClusterIP
  selector:
    linkerd.io/control-plane-component: controller
  ports:
  - name: http
    port: 8085
    targetPort: 8085
---
apiVersion: apps/v1
kind: Deployment
metadata:
  annotations:
    linkerd.io/created-by: linkerd/cli dev-undefined
  labels:
    app.kubernetes.io/name: controller
    app.kubernetes.io/part-of: Linkerd
    app.kubernetes.io/version: install-control-plane-version
    linkerd.io/control-plane-component: controller
    linkerd.io/control-plane-ns: linkerd
  name: linkerd-controller
  namespace: linkerd
spec:
  replicas: 1
  selector:
    matchLabels:
      linkerd.io/control-plane-component: controller
      linkerd.io/control-plane-ns: linkerd
      linkerd.io/proxy-deployment: linkerd-controller
  template:
    metadata:
      annotations:
        linkerd.io/created-by: linkerd/cli dev-undefined
        linkerd.io/identity-mode: default
        linkerd.io/proxy-version: install-proxy-version
      labels:
        linkerd.io/control-plane-component: controller
        linkerd.io/control-plane-ns: linkerd
        linkerd.io/workload-ns: linkerd
        linkerd.io/proxy-deployment: linkerd-controller
    spec:
      nodeSelector:
        beta.kubernetes.io/os: linux
      containers:
      - args:
        - public-api
        - -destination-addr=linkerd-dst.linkerd.svc.cluster.local:8086
        - -controller-namespace=linkerd
        - -log-level=info
        - -prometheus-url=http://linkerd-prometheus.linkerd.svc.cluster.local:9090
        image: gcr.io/linkerd-io/controller:install-control-plane-version
        imagePullPolicy: IfNotPresent
        livenessProbe:
          httpGet:
            path: /ping
            port: 9995
          initialDelaySeconds: 10
        name: public-api
        ports:
        - containerPort: 8085
          name: http
        - containerPort: 9995
          name: admin-http
        readinessProbe:
          failureThreshold: 7
          httpGet:
            path: /ready
            port: 9995
        securityContext:
          runAsUser: 2103
        volumeMounts:
        - mountPath: /var/run/linkerd/config
          name: config
      - env:
        - name: LINKERD2_PROXY_LOG
          value: warn,linkerd=info
        - name: LINKERD2_PROXY_LOG_FORMAT
          value: plain
        - name: LINKERD2_PROXY_DESTINATION_SVC_ADDR
          value: linkerd-dst.linkerd.svc.cluster.local:8086
        - name: LINKERD2_PROXY_DESTINATION_GET_NETWORKS
          value: "10.0.0.0/8,172.16.0.0/12,192.168.0.0/16"
        - name: LINKERD2_PROXY_INBOUND_CONNECT_TIMEOUT
          value: "100ms"
        - name: LINKERD2_PROXY_OUTBOUND_CONNECT_TIMEOUT
          value: "1000ms"
        - name: LINKERD2_PROXY_CONTROL_LISTEN_ADDR
          value: 0.0.0.0:4190
        - name: LINKERD2_PROXY_ADMIN_LISTEN_ADDR
          value: 0.0.0.0:4191
        - name: LINKERD2_PROXY_OUTBOUND_LISTEN_ADDR
          value: 127.0.0.1:4140
        - name: LINKERD2_PROXY_INBOUND_LISTEN_ADDR
          value: 0.0.0.0:4143
        - name: LINKERD2_PROXY_DESTINATION_GET_SUFFIXES
          value: svc.cluster.local.
        - name: LINKERD2_PROXY_DESTINATION_PROFILE_SUFFIXES
          value: svc.cluster.local.
        - name: LINKERD2_PROXY_INBOUND_ACCEPT_KEEPALIVE
          value: 10000ms
        - name: LINKERD2_PROXY_OUTBOUND_CONNECT_KEEPALIVE
          value: 10000ms
        - name: _pod_ns
          valueFrom:
            fieldRef:
              fieldPath: metadata.namespace
        - name: _pod_nodeName
          valueFrom:
             fieldRef:
              fieldPath: spec.nodeName
        - name: LINKERD2_PROXY_DESTINATION_CONTEXT
          value: |
            {"ns":"$(_pod_ns)", "nodeName":"$(_pod_nodeName)"}
        - name: LINKERD2_PROXY_IDENTITY_DIR
          value: /var/run/linkerd/identity/end-entity
        - name: LINKERD2_PROXY_IDENTITY_TRUST_ANCHORS
          value: |
            -----BEGIN CERTIFICATE-----
            MIIBYDCCAQegAwIBAgIBATAKBggqhkjOPQQDAjAYMRYwFAYDVQQDEw1jbHVzdGVy
            LmxvY2FsMB4XDTE5MDMwMzAxNTk1MloXDTI5MDIyODAyMDM1MlowGDEWMBQGA1UE
            AxMNY2x1c3Rlci5sb2NhbDBZMBMGByqGSM49AgEGCCqGSM49AwEHA0IABAChpAt0
            xtgO9qbVtEtDK80N6iCL2Htyf2kIv2m5QkJ1y0TFQi5hTVe3wtspJ8YpZF0pl364
            6TiYeXB8tOOhIACjQjBAMA4GA1UdDwEB/wQEAwIBBjAdBgNVHSUEFjAUBggrBgEF
            BQcDAQYIKwYBBQUHAwIwDwYDVR0TAQH/BAUwAwEB/zAKBggqhkjOPQQDAgNHADBE
            AiBQ/AAwF8kG8VOmRSUTPakSSa/N4mqK2HsZuhQXCmiZHwIgZEzI5DCkpU7w3SIv
            OLO4Zsk1XrGZHGsmyiEyvYF9lpY=
            -----END CERTIFICATE-----
        - name: LINKERD2_PROXY_IDENTITY_TOKEN_FILE
          value: /var/run/secrets/kubernetes.io/serviceaccount/token
        - name: LINKERD2_PROXY_IDENTITY_SVC_ADDR
          value: linkerd-identity.linkerd.svc.cluster.local:8080
        - name: _pod_sa
          valueFrom:
            fieldRef:
              fieldPath: spec.serviceAccountName
        - name: _l5d_ns
          value: linkerd
        - name: _l5d_trustdomain
          value: cluster.local
        - name: LINKERD2_PROXY_IDENTITY_LOCAL_NAME
          value: $(_pod_sa).$(_pod_ns).serviceaccount.identity.$(_l5d_ns).$(_l5d_trustdomain)
        - name: LINKERD2_PROXY_IDENTITY_SVC_NAME
          value: linkerd-identity.$(_l5d_ns).serviceaccount.identity.$(_l5d_ns).$(_l5d_trustdomain)
        - name: LINKERD2_PROXY_DESTINATION_SVC_NAME
          value: linkerd-destination.$(_l5d_ns).serviceaccount.identity.$(_l5d_ns).$(_l5d_trustdomain)
        - name: LINKERD2_PROXY_TAP_SVC_NAME
          value: linkerd-tap.$(_l5d_ns).serviceaccount.identity.$(_l5d_ns).$(_l5d_trustdomain)
        image: gcr.io/linkerd-io/proxy:install-proxy-version
        imagePullPolicy: IfNotPresent
        livenessProbe:
          httpGet:
            path: /live
            port: 4191
          initialDelaySeconds: 10
        name: linkerd-proxy
        ports:
        - containerPort: 4143
          name: linkerd-proxy
        - containerPort: 4191
          name: linkerd-admin
        readinessProbe:
          httpGet:
            path: /ready
            port: 4191
          initialDelaySeconds: 2
        resources:
        securityContext:
          allowPrivilegeEscalation: false
          readOnlyRootFilesystem: true
          runAsUser: 2102
        terminationMessagePolicy: FallbackToLogsOnError
        volumeMounts:
        - mountPath: /var/run/linkerd/identity/end-entity
          name: linkerd-identity-end-entity
      initContainers:
      - args:
        - --incoming-proxy-port
        - "4143"
        - --outgoing-proxy-port
        - "4140"
        - --proxy-uid
        - "2102"
        - --inbound-ports-to-ignore
        - 4190,4191
        - --outbound-ports-to-ignore
        - "443"
        image: gcr.io/linkerd-io/proxy-init:v1.3.3
        imagePullPolicy: IfNotPresent
        name: linkerd-init
        resources:
          limits:
            cpu: "100m"
            memory: "50Mi"
          requests:
            cpu: "10m"
            memory: "10Mi"
        securityContext:
          allowPrivilegeEscalation: false
          capabilities:
            add:
            - NET_ADMIN
            - NET_RAW
          privileged: false
          readOnlyRootFilesystem: true
          runAsNonRoot: false
          runAsUser: 0
        terminationMessagePolicy: FallbackToLogsOnError
        volumeMounts:
        - mountPath: /run
          name: linkerd-proxy-init-xtables-lock
      serviceAccountName: linkerd-controller
      volumes:
      - configMap:
          name: linkerd-config
        name: config
      - emptyDir: {}
        name: linkerd-proxy-init-xtables-lock
      - emptyDir:
          medium: Memory
        name: linkerd-identity-end-entity
---
###
### Destination Controller Service
###
---
kind: Service
apiVersion: v1
metadata:
  name: linkerd-dst
  namespace: linkerd
  labels:
    linkerd.io/control-plane-component: destination
    linkerd.io/control-plane-ns: linkerd
  annotations:
    linkerd.io/created-by: linkerd/cli dev-undefined
spec:
  type: ClusterIP
  selector:
    linkerd.io/control-plane-component: destination
  ports:
  - name: grpc
    port: 8086
    targetPort: 8086
---
apiVersion: apps/v1
kind: Deployment
metadata:
  annotations:
    linkerd.io/created-by: linkerd/cli dev-undefined
  labels:
    app.kubernetes.io/name: destination
    app.kubernetes.io/part-of: Linkerd
    app.kubernetes.io/version: install-control-plane-version
    linkerd.io/control-plane-component: destination
    linkerd.io/control-plane-ns: linkerd
  name: linkerd-destination
  namespace: linkerd
spec:
  replicas: 1
  selector:
    matchLabels:
      linkerd.io/control-plane-component: destination
      linkerd.io/control-plane-ns: linkerd
      linkerd.io/proxy-deployment: linkerd-destination
  template:
    metadata:
      annotations:
        linkerd.io/created-by: linkerd/cli dev-undefined
        linkerd.io/identity-mode: default
        linkerd.io/proxy-version: install-proxy-version
      labels:
        linkerd.io/control-plane-component: destination
        linkerd.io/control-plane-ns: linkerd
        linkerd.io/workload-ns: linkerd
        linkerd.io/proxy-deployment: linkerd-destination
    spec:
      nodeSelector:
        beta.kubernetes.io/os: linux
      containers:
      - args:
        - destination
        - -addr=:8086
        - -controller-namespace=linkerd
        - -enable-h2-upgrade=true
        - -log-level=info
        image: gcr.io/linkerd-io/controller:install-control-plane-version
        imagePullPolicy: IfNotPresent
        livenessProbe:
          httpGet:
            path: /ping
            port: 9996
          initialDelaySeconds: 10
        name: destination
        ports:
        - containerPort: 8086
          name: grpc
        - containerPort: 9996
          name: admin-http
        readinessProbe:
          failureThreshold: 7
          httpGet:
            path: /ready
            port: 9996
        securityContext:
          runAsUser: 2103
        volumeMounts:
        - mountPath: /var/run/linkerd/config
          name: config
      - env:
        - name: LINKERD2_PROXY_LOG
          value: warn,linkerd=info
        - name: LINKERD2_PROXY_LOG_FORMAT
          value: plain
        - name: LINKERD2_PROXY_DESTINATION_SVC_ADDR
          value: localhost.:8086
        - name: LINKERD2_PROXY_DESTINATION_GET_NETWORKS
          value: "10.0.0.0/8,172.16.0.0/12,192.168.0.0/16"
        - name: LINKERD2_PROXY_INBOUND_CONNECT_TIMEOUT
          value: "100ms"
        - name: LINKERD2_PROXY_OUTBOUND_CONNECT_TIMEOUT
          value: "1000ms"
        - name: LINKERD2_PROXY_CONTROL_LISTEN_ADDR
          value: 0.0.0.0:4190
        - name: LINKERD2_PROXY_ADMIN_LISTEN_ADDR
          value: 0.0.0.0:4191
        - name: LINKERD2_PROXY_OUTBOUND_LISTEN_ADDR
          value: 127.0.0.1:4140
        - name: LINKERD2_PROXY_INBOUND_LISTEN_ADDR
          value: 0.0.0.0:4143
        - name: LINKERD2_PROXY_DESTINATION_GET_SUFFIXES
          value: svc.cluster.local.
        - name: LINKERD2_PROXY_DESTINATION_PROFILE_SUFFIXES
          value: svc.cluster.local.
        - name: LINKERD2_PROXY_INBOUND_ACCEPT_KEEPALIVE
          value: 10000ms
        - name: LINKERD2_PROXY_OUTBOUND_CONNECT_KEEPALIVE
          value: 10000ms
        - name: _pod_ns
          valueFrom:
            fieldRef:
              fieldPath: metadata.namespace
        - name: _pod_nodeName
          valueFrom:
             fieldRef:
              fieldPath: spec.nodeName
        - name: LINKERD2_PROXY_DESTINATION_CONTEXT
          value: |
            {"ns":"$(_pod_ns)", "nodeName":"$(_pod_nodeName)"}
        - name: LINKERD2_PROXY_IDENTITY_DIR
          value: /var/run/linkerd/identity/end-entity
        - name: LINKERD2_PROXY_IDENTITY_TRUST_ANCHORS
          value: |
            -----BEGIN CERTIFICATE-----
            MIIBYDCCAQegAwIBAgIBATAKBggqhkjOPQQDAjAYMRYwFAYDVQQDEw1jbHVzdGVy
            LmxvY2FsMB4XDTE5MDMwMzAxNTk1MloXDTI5MDIyODAyMDM1MlowGDEWMBQGA1UE
            AxMNY2x1c3Rlci5sb2NhbDBZMBMGByqGSM49AgEGCCqGSM49AwEHA0IABAChpAt0
            xtgO9qbVtEtDK80N6iCL2Htyf2kIv2m5QkJ1y0TFQi5hTVe3wtspJ8YpZF0pl364
            6TiYeXB8tOOhIACjQjBAMA4GA1UdDwEB/wQEAwIBBjAdBgNVHSUEFjAUBggrBgEF
            BQcDAQYIKwYBBQUHAwIwDwYDVR0TAQH/BAUwAwEB/zAKBggqhkjOPQQDAgNHADBE
            AiBQ/AAwF8kG8VOmRSUTPakSSa/N4mqK2HsZuhQXCmiZHwIgZEzI5DCkpU7w3SIv
            OLO4Zsk1XrGZHGsmyiEyvYF9lpY=
            -----END CERTIFICATE-----
        - name: LINKERD2_PROXY_IDENTITY_TOKEN_FILE
          value: /var/run/secrets/kubernetes.io/serviceaccount/token
        - name: LINKERD2_PROXY_IDENTITY_SVC_ADDR
          value: linkerd-identity.linkerd.svc.cluster.local:8080
        - name: _pod_sa
          valueFrom:
            fieldRef:
              fieldPath: spec.serviceAccountName
        - name: _l5d_ns
          value: linkerd
        - name: _l5d_trustdomain
          value: cluster.local
        - name: LINKERD2_PROXY_IDENTITY_LOCAL_NAME
          value: $(_pod_sa).$(_pod_ns).serviceaccount.identity.$(_l5d_ns).$(_l5d_trustdomain)
        - name: LINKERD2_PROXY_IDENTITY_SVC_NAME
          value: linkerd-identity.$(_l5d_ns).serviceaccount.identity.$(_l5d_ns).$(_l5d_trustdomain)
        - name: LINKERD2_PROXY_DESTINATION_SVC_NAME
          value: linkerd-destination.$(_l5d_ns).serviceaccount.identity.$(_l5d_ns).$(_l5d_trustdomain)
        - name: LINKERD2_PROXY_TAP_SVC_NAME
          value: linkerd-tap.$(_l5d_ns).serviceaccount.identity.$(_l5d_ns).$(_l5d_trustdomain)
        image: gcr.io/linkerd-io/proxy:install-proxy-version
        imagePullPolicy: IfNotPresent
        livenessProbe:
          httpGet:
            path: /live
            port: 4191
          initialDelaySeconds: 10
        name: linkerd-proxy
        ports:
        - containerPort: 4143
          name: linkerd-proxy
        - containerPort: 4191
          name: linkerd-admin
        readinessProbe:
          httpGet:
            path: /ready
            port: 4191
          initialDelaySeconds: 2
        resources:
        securityContext:
          allowPrivilegeEscalation: false
          readOnlyRootFilesystem: true
          runAsUser: 2102
        terminationMessagePolicy: FallbackToLogsOnError
        volumeMounts:
        - mountPath: /var/run/linkerd/identity/end-entity
          name: linkerd-identity-end-entity
      initContainers:
      - args:
        - --incoming-proxy-port
        - "4143"
        - --outgoing-proxy-port
        - "4140"
        - --proxy-uid
        - "2102"
        - --inbound-ports-to-ignore
        - 4190,4191
        - --outbound-ports-to-ignore
        - "443"
        image: gcr.io/linkerd-io/proxy-init:v1.3.3
        imagePullPolicy: IfNotPresent
        name: linkerd-init
        resources:
          limits:
            cpu: "100m"
            memory: "50Mi"
          requests:
            cpu: "10m"
            memory: "10Mi"
        securityContext:
          allowPrivilegeEscalation: false
          capabilities:
            add:
            - NET_ADMIN
            - NET_RAW
          privileged: false
          readOnlyRootFilesystem: true
          runAsNonRoot: false
          runAsUser: 0
        terminationMessagePolicy: FallbackToLogsOnError
        volumeMounts:
        - mountPath: /run
          name: linkerd-proxy-init-xtables-lock
      serviceAccountName: linkerd-destination
      volumes:
      - configMap:
          name: linkerd-config
        name: config
      - emptyDir: {}
        name: linkerd-proxy-init-xtables-lock
      - emptyDir:
          medium: Memory
        name: linkerd-identity-end-entity

---
###
### Proxy Injector
###
---
apiVersion: apps/v1
kind: Deployment
metadata:
  annotations:
    linkerd.io/created-by: linkerd/cli dev-undefined
  labels:
    app.kubernetes.io/name: proxy-injector
    app.kubernetes.io/part-of: Linkerd
    app.kubernetes.io/version: install-control-plane-version
    linkerd.io/control-plane-component: proxy-injector
    linkerd.io/control-plane-ns: linkerd
  name: linkerd-proxy-injector
  namespace: linkerd
spec:
  replicas: 1
  selector:
    matchLabels:
      linkerd.io/control-plane-component: proxy-injector
  template:
    metadata:
      annotations:
        linkerd.io/created-by: linkerd/cli dev-undefined
        linkerd.io/identity-mode: default
        linkerd.io/proxy-version: install-proxy-version
      labels:
        linkerd.io/control-plane-component: proxy-injector
        linkerd.io/control-plane-ns: linkerd
        linkerd.io/workload-ns: linkerd
        linkerd.io/proxy-deployment: linkerd-proxy-injector
    spec:
      nodeSelector:
        beta.kubernetes.io/os: linux
      containers:
      - args:
        - proxy-injector
        - -log-level=info
        image: gcr.io/linkerd-io/controller:install-control-plane-version
        imagePullPolicy: IfNotPresent
        livenessProbe:
          httpGet:
            path: /ping
            port: 9995
          initialDelaySeconds: 10
        name: proxy-injector
        ports:
        - containerPort: 8443
          name: proxy-injector
        - containerPort: 9995
          name: admin-http
        readinessProbe:
          failureThreshold: 7
          httpGet:
            path: /ready
            port: 9995
        securityContext:
          runAsUser: 2103
        volumeMounts:
        - mountPath: /var/run/linkerd/config
          name: config
        - mountPath: /var/run/linkerd/tls
          name: tls
          readOnly: true
      - env:
        - name: LINKERD2_PROXY_LOG
          value: warn,linkerd=info
        - name: LINKERD2_PROXY_LOG_FORMAT
          value: plain
        - name: LINKERD2_PROXY_DESTINATION_SVC_ADDR
          value: linkerd-dst.linkerd.svc.cluster.local:8086
        - name: LINKERD2_PROXY_DESTINATION_GET_NETWORKS
          value: "10.0.0.0/8,172.16.0.0/12,192.168.0.0/16"
        - name: LINKERD2_PROXY_INBOUND_CONNECT_TIMEOUT
          value: "100ms"
        - name: LINKERD2_PROXY_OUTBOUND_CONNECT_TIMEOUT
          value: "1000ms"
        - name: LINKERD2_PROXY_CONTROL_LISTEN_ADDR
          value: 0.0.0.0:4190
        - name: LINKERD2_PROXY_ADMIN_LISTEN_ADDR
          value: 0.0.0.0:4191
        - name: LINKERD2_PROXY_OUTBOUND_LISTEN_ADDR
          value: 127.0.0.1:4140
        - name: LINKERD2_PROXY_INBOUND_LISTEN_ADDR
          value: 0.0.0.0:4143
        - name: LINKERD2_PROXY_DESTINATION_GET_SUFFIXES
          value: svc.cluster.local.
        - name: LINKERD2_PROXY_DESTINATION_PROFILE_SUFFIXES
          value: svc.cluster.local.
        - name: LINKERD2_PROXY_INBOUND_ACCEPT_KEEPALIVE
          value: 10000ms
        - name: LINKERD2_PROXY_OUTBOUND_CONNECT_KEEPALIVE
          value: 10000ms
        - name: _pod_ns
          valueFrom:
            fieldRef:
              fieldPath: metadata.namespace
        - name: _pod_nodeName
          valueFrom:
             fieldRef:
              fieldPath: spec.nodeName
        - name: LINKERD2_PROXY_DESTINATION_CONTEXT
          value: |
            {"ns":"$(_pod_ns)", "nodeName":"$(_pod_nodeName)"}
        - name: LINKERD2_PROXY_IDENTITY_DIR
          value: /var/run/linkerd/identity/end-entity
        - name: LINKERD2_PROXY_IDENTITY_TRUST_ANCHORS
          value: |
            -----BEGIN CERTIFICATE-----
            MIIBYDCCAQegAwIBAgIBATAKBggqhkjOPQQDAjAYMRYwFAYDVQQDEw1jbHVzdGVy
            LmxvY2FsMB4XDTE5MDMwMzAxNTk1MloXDTI5MDIyODAyMDM1MlowGDEWMBQGA1UE
            AxMNY2x1c3Rlci5sb2NhbDBZMBMGByqGSM49AgEGCCqGSM49AwEHA0IABAChpAt0
            xtgO9qbVtEtDK80N6iCL2Htyf2kIv2m5QkJ1y0TFQi5hTVe3wtspJ8YpZF0pl364
            6TiYeXB8tOOhIACjQjBAMA4GA1UdDwEB/wQEAwIBBjAdBgNVHSUEFjAUBggrBgEF
            BQcDAQYIKwYBBQUHAwIwDwYDVR0TAQH/BAUwAwEB/zAKBggqhkjOPQQDAgNHADBE
            AiBQ/AAwF8kG8VOmRSUTPakSSa/N4mqK2HsZuhQXCmiZHwIgZEzI5DCkpU7w3SIv
            OLO4Zsk1XrGZHGsmyiEyvYF9lpY=
            -----END CERTIFICATE-----
        - name: LINKERD2_PROXY_IDENTITY_TOKEN_FILE
          value: /var/run/secrets/kubernetes.io/serviceaccount/token
        - name: LINKERD2_PROXY_IDENTITY_SVC_ADDR
          value: linkerd-identity.linkerd.svc.cluster.local:8080
        - name: _pod_sa
          valueFrom:
            fieldRef:
              fieldPath: spec.serviceAccountName
        - name: _l5d_ns
          value: linkerd
        - name: _l5d_trustdomain
          value: cluster.local
        - name: LINKERD2_PROXY_IDENTITY_LOCAL_NAME
          value: $(_pod_sa).$(_pod_ns).serviceaccount.identity.$(_l5d_ns).$(_l5d_trustdomain)
        - name: LINKERD2_PROXY_IDENTITY_SVC_NAME
          value: linkerd-identity.$(_l5d_ns).serviceaccount.identity.$(_l5d_ns).$(_l5d_trustdomain)
        - name: LINKERD2_PROXY_DESTINATION_SVC_NAME
          value: linkerd-destination.$(_l5d_ns).serviceaccount.identity.$(_l5d_ns).$(_l5d_trustdomain)
        - name: LINKERD2_PROXY_TAP_SVC_NAME
          value: linkerd-tap.$(_l5d_ns).serviceaccount.identity.$(_l5d_ns).$(_l5d_trustdomain)
        image: gcr.io/linkerd-io/proxy:install-proxy-version
        imagePullPolicy: IfNotPresent
        livenessProbe:
          httpGet:
            path: /live
            port: 4191
          initialDelaySeconds: 10
        name: linkerd-proxy
        ports:
        - containerPort: 4143
          name: linkerd-proxy
        - containerPort: 4191
          name: linkerd-admin
        readinessProbe:
          httpGet:
            path: /ready
            port: 4191
          initialDelaySeconds: 2
        resources:
        securityContext:
          allowPrivilegeEscalation: false
          readOnlyRootFilesystem: true
          runAsUser: 2102
        terminationMessagePolicy: FallbackToLogsOnError
        volumeMounts:
        - mountPath: /var/run/linkerd/identity/end-entity
          name: linkerd-identity-end-entity
      initContainers:
      - args:
        - --incoming-proxy-port
        - "4143"
        - --outgoing-proxy-port
        - "4140"
        - --proxy-uid
        - "2102"
        - --inbound-ports-to-ignore
        - 4190,4191
        - --outbound-ports-to-ignore
        - "443"
        image: gcr.io/linkerd-io/proxy-init:v1.3.3
        imagePullPolicy: IfNotPresent
        name: linkerd-init
        resources:
          limits:
            cpu: "100m"
            memory: "50Mi"
          requests:
            cpu: "10m"
            memory: "10Mi"
        securityContext:
          allowPrivilegeEscalation: false
          capabilities:
            add:
            - NET_ADMIN
            - NET_RAW
          privileged: false
          readOnlyRootFilesystem: true
          runAsNonRoot: false
          runAsUser: 0
        terminationMessagePolicy: FallbackToLogsOnError
        volumeMounts:
        - mountPath: /run
          name: linkerd-proxy-init-xtables-lock
      serviceAccountName: linkerd-proxy-injector
      volumes:
      - configMap:
          name: linkerd-config
        name: config
      - name: tls
        secret:
          secretName: linkerd-proxy-injector-tls
      - emptyDir: {}
        name: linkerd-proxy-init-xtables-lock
      - emptyDir:
          medium: Memory
        name: linkerd-identity-end-entity
---
kind: Service
apiVersion: v1
metadata:
  name: linkerd-proxy-injector
  namespace: linkerd
  labels:
    linkerd.io/control-plane-component: proxy-injector
    linkerd.io/control-plane-ns: linkerd
  annotations:
    linkerd.io/created-by: linkerd/cli dev-undefined
spec:
  type: ClusterIP
  selector:
    linkerd.io/control-plane-component: proxy-injector
  ports:
  - name: proxy-injector
    port: 443
    targetPort: proxy-injector
---
###
### Service Profile Validator
###
---
kind: Service
apiVersion: v1
metadata:
  name: linkerd-sp-validator
  namespace: linkerd
  labels:
    linkerd.io/control-plane-component: sp-validator
    linkerd.io/control-plane-ns: linkerd
  annotations:
    linkerd.io/created-by: linkerd/cli dev-undefined
spec:
  type: ClusterIP
  selector:
    linkerd.io/control-plane-component: sp-validator
  ports:
  - name: sp-validator
    port: 443
    targetPort: sp-validator
---
apiVersion: apps/v1
kind: Deployment
metadata:
  annotations:
    linkerd.io/created-by: linkerd/cli dev-undefined
  labels:
    app.kubernetes.io/name: sp-validator
    app.kubernetes.io/part-of: Linkerd
    app.kubernetes.io/version: install-control-plane-version
    linkerd.io/control-plane-component: sp-validator
    linkerd.io/control-plane-ns: linkerd
  name: linkerd-sp-validator
  namespace: linkerd
spec:
  replicas: 1
  selector:
    matchLabels:
      linkerd.io/control-plane-component: sp-validator
  template:
    metadata:
      annotations:
        linkerd.io/created-by: linkerd/cli dev-undefined
        linkerd.io/identity-mode: default
        linkerd.io/proxy-version: install-proxy-version
      labels:
        linkerd.io/control-plane-component: sp-validator
        linkerd.io/control-plane-ns: linkerd
        linkerd.io/workload-ns: linkerd
        linkerd.io/proxy-deployment: linkerd-sp-validator
    spec:
      nodeSelector:
        beta.kubernetes.io/os: linux
      containers:
      - args:
        - sp-validator
        - -log-level=info
        image: gcr.io/linkerd-io/controller:install-control-plane-version
        imagePullPolicy: IfNotPresent
        livenessProbe:
          httpGet:
            path: /ping
            port: 9997
          initialDelaySeconds: 10
        name: sp-validator
        ports:
        - containerPort: 8443
          name: sp-validator
        - containerPort: 9997
          name: admin-http
        readinessProbe:
          failureThreshold: 7
          httpGet:
            path: /ready
            port: 9997
        securityContext:
          runAsUser: 2103
        volumeMounts:
        - mountPath: /var/run/linkerd/tls
          name: tls
          readOnly: true
      - env:
        - name: LINKERD2_PROXY_LOG
          value: warn,linkerd=info
        - name: LINKERD2_PROXY_LOG_FORMAT
          value: plain
        - name: LINKERD2_PROXY_DESTINATION_SVC_ADDR
          value: linkerd-dst.linkerd.svc.cluster.local:8086
        - name: LINKERD2_PROXY_DESTINATION_GET_NETWORKS
          value: "10.0.0.0/8,172.16.0.0/12,192.168.0.0/16"
        - name: LINKERD2_PROXY_INBOUND_CONNECT_TIMEOUT
          value: "100ms"
        - name: LINKERD2_PROXY_OUTBOUND_CONNECT_TIMEOUT
          value: "1000ms"
        - name: LINKERD2_PROXY_CONTROL_LISTEN_ADDR
          value: 0.0.0.0:4190
        - name: LINKERD2_PROXY_ADMIN_LISTEN_ADDR
          value: 0.0.0.0:4191
        - name: LINKERD2_PROXY_OUTBOUND_LISTEN_ADDR
          value: 127.0.0.1:4140
        - name: LINKERD2_PROXY_INBOUND_LISTEN_ADDR
          value: 0.0.0.0:4143
        - name: LINKERD2_PROXY_DESTINATION_GET_SUFFIXES
          value: svc.cluster.local.
        - name: LINKERD2_PROXY_DESTINATION_PROFILE_SUFFIXES
          value: svc.cluster.local.
        - name: LINKERD2_PROXY_INBOUND_ACCEPT_KEEPALIVE
          value: 10000ms
        - name: LINKERD2_PROXY_OUTBOUND_CONNECT_KEEPALIVE
          value: 10000ms
        - name: _pod_ns
          valueFrom:
            fieldRef:
              fieldPath: metadata.namespace
        - name: _pod_nodeName
          valueFrom:
             fieldRef:
              fieldPath: spec.nodeName
        - name: LINKERD2_PROXY_DESTINATION_CONTEXT
          value: |
            {"ns":"$(_pod_ns)", "nodeName":"$(_pod_nodeName)"}
        - name: LINKERD2_PROXY_IDENTITY_DIR
          value: /var/run/linkerd/identity/end-entity
        - name: LINKERD2_PROXY_IDENTITY_TRUST_ANCHORS
          value: |
            -----BEGIN CERTIFICATE-----
            MIIBYDCCAQegAwIBAgIBATAKBggqhkjOPQQDAjAYMRYwFAYDVQQDEw1jbHVzdGVy
            LmxvY2FsMB4XDTE5MDMwMzAxNTk1MloXDTI5MDIyODAyMDM1MlowGDEWMBQGA1UE
            AxMNY2x1c3Rlci5sb2NhbDBZMBMGByqGSM49AgEGCCqGSM49AwEHA0IABAChpAt0
            xtgO9qbVtEtDK80N6iCL2Htyf2kIv2m5QkJ1y0TFQi5hTVe3wtspJ8YpZF0pl364
            6TiYeXB8tOOhIACjQjBAMA4GA1UdDwEB/wQEAwIBBjAdBgNVHSUEFjAUBggrBgEF
            BQcDAQYIKwYBBQUHAwIwDwYDVR0TAQH/BAUwAwEB/zAKBggqhkjOPQQDAgNHADBE
            AiBQ/AAwF8kG8VOmRSUTPakSSa/N4mqK2HsZuhQXCmiZHwIgZEzI5DCkpU7w3SIv
            OLO4Zsk1XrGZHGsmyiEyvYF9lpY=
            -----END CERTIFICATE-----
        - name: LINKERD2_PROXY_IDENTITY_TOKEN_FILE
          value: /var/run/secrets/kubernetes.io/serviceaccount/token
        - name: LINKERD2_PROXY_IDENTITY_SVC_ADDR
          value: linkerd-identity.linkerd.svc.cluster.local:8080
        - name: _pod_sa
          valueFrom:
            fieldRef:
              fieldPath: spec.serviceAccountName
        - name: _l5d_ns
          value: linkerd
        - name: _l5d_trustdomain
          value: cluster.local
        - name: LINKERD2_PROXY_IDENTITY_LOCAL_NAME
          value: $(_pod_sa).$(_pod_ns).serviceaccount.identity.$(_l5d_ns).$(_l5d_trustdomain)
        - name: LINKERD2_PROXY_IDENTITY_SVC_NAME
          value: linkerd-identity.$(_l5d_ns).serviceaccount.identity.$(_l5d_ns).$(_l5d_trustdomain)
        - name: LINKERD2_PROXY_DESTINATION_SVC_NAME
          value: linkerd-destination.$(_l5d_ns).serviceaccount.identity.$(_l5d_ns).$(_l5d_trustdomain)
        - name: LINKERD2_PROXY_TAP_SVC_NAME
          value: linkerd-tap.$(_l5d_ns).serviceaccount.identity.$(_l5d_ns).$(_l5d_trustdomain)
        image: gcr.io/linkerd-io/proxy:install-proxy-version
        imagePullPolicy: IfNotPresent
        livenessProbe:
          httpGet:
            path: /live
            port: 4191
          initialDelaySeconds: 10
        name: linkerd-proxy
        ports:
        - containerPort: 4143
          name: linkerd-proxy
        - containerPort: 4191
          name: linkerd-admin
        readinessProbe:
          httpGet:
            path: /ready
            port: 4191
          initialDelaySeconds: 2
        resources:
        securityContext:
          allowPrivilegeEscalation: false
          readOnlyRootFilesystem: true
          runAsUser: 2102
        terminationMessagePolicy: FallbackToLogsOnError
        volumeMounts:
        - mountPath: /var/run/linkerd/identity/end-entity
          name: linkerd-identity-end-entity
      initContainers:
      - args:
        - --incoming-proxy-port
        - "4143"
        - --outgoing-proxy-port
        - "4140"
        - --proxy-uid
        - "2102"
        - --inbound-ports-to-ignore
        - 4190,4191
        - --outbound-ports-to-ignore
        - "443"
        image: gcr.io/linkerd-io/proxy-init:v1.3.3
        imagePullPolicy: IfNotPresent
        name: linkerd-init
        resources:
          limits:
            cpu: "100m"
            memory: "50Mi"
          requests:
            cpu: "10m"
            memory: "10Mi"
        securityContext:
          allowPrivilegeEscalation: false
          capabilities:
            add:
            - NET_ADMIN
            - NET_RAW
          privileged: false
          readOnlyRootFilesystem: true
          runAsNonRoot: false
          runAsUser: 0
        terminationMessagePolicy: FallbackToLogsOnError
        volumeMounts:
        - mountPath: /run
          name: linkerd-proxy-init-xtables-lock
      serviceAccountName: linkerd-sp-validator
      volumes:
      - name: tls
        secret:
          secretName: linkerd-sp-validator-tls
      - emptyDir: {}
        name: linkerd-proxy-init-xtables-lock
      - emptyDir:
          medium: Memory
        name: linkerd-identity-end-entity
---
<<<<<<< HEAD
=======
kind: Service
apiVersion: v1
metadata:
  name: linkerd-proxy-injector
  namespace: linkerd
  labels:
    linkerd.io/control-plane-component: proxy-injector
    linkerd.io/control-plane-ns: linkerd
  annotations:
    linkerd.io/created-by: linkerd/cli dev-undefined
spec:
  type: ClusterIP
  selector:
    linkerd.io/control-plane-component: proxy-injector
  ports:
  - name: proxy-injector
    port: 443
    targetPort: proxy-injector
---
###
### Service Profile Validator
###
---
kind: Service
apiVersion: v1
metadata:
  name: linkerd-sp-validator
  namespace: linkerd
  labels:
    linkerd.io/control-plane-component: sp-validator
    linkerd.io/control-plane-ns: linkerd
  annotations:
    linkerd.io/created-by: linkerd/cli dev-undefined
spec:
  type: ClusterIP
  selector:
    linkerd.io/control-plane-component: sp-validator
  ports:
  - name: sp-validator
    port: 443
    targetPort: sp-validator
---
apiVersion: apps/v1
kind: Deployment
metadata:
  annotations:
    linkerd.io/created-by: linkerd/cli dev-undefined
  labels:
    app.kubernetes.io/name: sp-validator
    app.kubernetes.io/part-of: Linkerd
    app.kubernetes.io/version: install-control-plane-version
    linkerd.io/control-plane-component: sp-validator
    linkerd.io/control-plane-ns: linkerd
  name: linkerd-sp-validator
  namespace: linkerd
spec:
  replicas: 1
  selector:
    matchLabels:
      linkerd.io/control-plane-component: sp-validator
  template:
    metadata:
      annotations:
        linkerd.io/created-by: linkerd/cli dev-undefined
        linkerd.io/identity-mode: default
        linkerd.io/proxy-version: install-proxy-version
      labels:
        linkerd.io/control-plane-component: sp-validator
        linkerd.io/control-plane-ns: linkerd
        linkerd.io/workload-ns: linkerd
        linkerd.io/proxy-deployment: linkerd-sp-validator
    spec:
      nodeSelector:
        beta.kubernetes.io/os: linux
      containers:
      - args:
        - sp-validator
        - -log-level=info
        image: gcr.io/linkerd-io/controller:install-control-plane-version
        imagePullPolicy: IfNotPresent
        livenessProbe:
          httpGet:
            path: /ping
            port: 9997
          initialDelaySeconds: 10
        name: sp-validator
        ports:
        - containerPort: 8443
          name: sp-validator
        - containerPort: 9997
          name: admin-http
        readinessProbe:
          failureThreshold: 7
          httpGet:
            path: /ready
            port: 9997
        securityContext:
          runAsUser: 2103
        volumeMounts:
        - mountPath: /var/run/linkerd/tls
          name: tls
          readOnly: true
      - env:
        - name: LINKERD2_PROXY_LOG
          value: warn,linkerd=info
        - name: LINKERD2_PROXY_LOG_FORMAT
          value: plain
        - name: LINKERD2_PROXY_DESTINATION_SVC_ADDR
          value: linkerd-dst.linkerd.svc.cluster.local:8086
        - name: LINKERD2_PROXY_DESTINATION_GET_NETWORKS
          value: "10.0.0.0/8,172.16.0.0/12,192.168.0.0/16"
        - name: LINKERD2_PROXY_INBOUND_CONNECT_TIMEOUT
          value: "100ms"
        - name: LINKERD2_PROXY_OUTBOUND_CONNECT_TIMEOUT
          value: "1000ms"
        - name: LINKERD2_PROXY_CONTROL_LISTEN_ADDR
          value: 0.0.0.0:4190
        - name: LINKERD2_PROXY_ADMIN_LISTEN_ADDR
          value: 0.0.0.0:4191
        - name: LINKERD2_PROXY_OUTBOUND_LISTEN_ADDR
          value: 127.0.0.1:4140
        - name: LINKERD2_PROXY_INBOUND_LISTEN_ADDR
          value: 0.0.0.0:4143
        - name: LINKERD2_PROXY_DESTINATION_GET_SUFFIXES
          value: svc.cluster.local.
        - name: LINKERD2_PROXY_DESTINATION_PROFILE_SUFFIXES
          value: svc.cluster.local.
        - name: LINKERD2_PROXY_INBOUND_ACCEPT_KEEPALIVE
          value: 10000ms
        - name: LINKERD2_PROXY_OUTBOUND_CONNECT_KEEPALIVE
          value: 10000ms
        - name: _pod_ns
          valueFrom:
            fieldRef:
              fieldPath: metadata.namespace
        - name: _pod_nodeName
          valueFrom:
             fieldRef:
              fieldPath: spec.nodeName
        - name: LINKERD2_PROXY_DESTINATION_CONTEXT
          value: |
            {"ns":"$(_pod_ns)", "nodeName":"$(_pod_nodeName)"}
        - name: LINKERD2_PROXY_IDENTITY_DIR
          value: /var/run/linkerd/identity/end-entity
        - name: LINKERD2_PROXY_IDENTITY_TRUST_ANCHORS
          value: |
            -----BEGIN CERTIFICATE-----
            MIIBYDCCAQegAwIBAgIBATAKBggqhkjOPQQDAjAYMRYwFAYDVQQDEw1jbHVzdGVy
            LmxvY2FsMB4XDTE5MDMwMzAxNTk1MloXDTI5MDIyODAyMDM1MlowGDEWMBQGA1UE
            AxMNY2x1c3Rlci5sb2NhbDBZMBMGByqGSM49AgEGCCqGSM49AwEHA0IABAChpAt0
            xtgO9qbVtEtDK80N6iCL2Htyf2kIv2m5QkJ1y0TFQi5hTVe3wtspJ8YpZF0pl364
            6TiYeXB8tOOhIACjQjBAMA4GA1UdDwEB/wQEAwIBBjAdBgNVHSUEFjAUBggrBgEF
            BQcDAQYIKwYBBQUHAwIwDwYDVR0TAQH/BAUwAwEB/zAKBggqhkjOPQQDAgNHADBE
            AiBQ/AAwF8kG8VOmRSUTPakSSa/N4mqK2HsZuhQXCmiZHwIgZEzI5DCkpU7w3SIv
            OLO4Zsk1XrGZHGsmyiEyvYF9lpY=
            -----END CERTIFICATE-----
        - name: LINKERD2_PROXY_IDENTITY_TOKEN_FILE
          value: /var/run/secrets/kubernetes.io/serviceaccount/token
        - name: LINKERD2_PROXY_IDENTITY_SVC_ADDR
          value: linkerd-identity.linkerd.svc.cluster.local:8080
        - name: _pod_sa
          valueFrom:
            fieldRef:
              fieldPath: spec.serviceAccountName
        - name: _l5d_ns
          value: linkerd
        - name: _l5d_trustdomain
          value: cluster.local
        - name: LINKERD2_PROXY_IDENTITY_LOCAL_NAME
          value: $(_pod_sa).$(_pod_ns).serviceaccount.identity.$(_l5d_ns).$(_l5d_trustdomain)
        - name: LINKERD2_PROXY_IDENTITY_SVC_NAME
          value: linkerd-identity.$(_l5d_ns).serviceaccount.identity.$(_l5d_ns).$(_l5d_trustdomain)
        - name: LINKERD2_PROXY_DESTINATION_SVC_NAME
          value: linkerd-destination.$(_l5d_ns).serviceaccount.identity.$(_l5d_ns).$(_l5d_trustdomain)
        - name: LINKERD2_PROXY_TAP_SVC_NAME
          value: linkerd-tap.$(_l5d_ns).serviceaccount.identity.$(_l5d_ns).$(_l5d_trustdomain)
        image: gcr.io/linkerd-io/proxy:install-proxy-version
        imagePullPolicy: IfNotPresent
        livenessProbe:
          httpGet:
            path: /live
            port: 4191
          initialDelaySeconds: 10
        name: linkerd-proxy
        ports:
        - containerPort: 4143
          name: linkerd-proxy
        - containerPort: 4191
          name: linkerd-admin
        readinessProbe:
          httpGet:
            path: /ready
            port: 4191
          initialDelaySeconds: 2
        resources:
        securityContext:
          allowPrivilegeEscalation: false
          readOnlyRootFilesystem: true
          runAsUser: 2102
        terminationMessagePolicy: FallbackToLogsOnError
        volumeMounts:
        - mountPath: /var/run/linkerd/identity/end-entity
          name: linkerd-identity-end-entity
      initContainers:
      - args:
        - --incoming-proxy-port
        - "4143"
        - --outgoing-proxy-port
        - "4140"
        - --proxy-uid
        - "2102"
        - --inbound-ports-to-ignore
        - 4190,4191
        - --outbound-ports-to-ignore
        - "443"
        image: gcr.io/linkerd-io/proxy-init:v1.3.3
        imagePullPolicy: IfNotPresent
        name: linkerd-init
        resources:
          limits:
            cpu: "100m"
            memory: "50Mi"
          requests:
            cpu: "10m"
            memory: "10Mi"
        securityContext:
          allowPrivilegeEscalation: false
          capabilities:
            add:
            - NET_ADMIN
            - NET_RAW
          privileged: false
          readOnlyRootFilesystem: true
          runAsNonRoot: false
          runAsUser: 0
        terminationMessagePolicy: FallbackToLogsOnError
        volumeMounts:
        - mountPath: /run
          name: linkerd-proxy-init-xtables-lock
      serviceAccountName: linkerd-sp-validator
      volumes:
      - name: tls
        secret:
          secretName: linkerd-sp-validator-tls
      - emptyDir: {}
        name: linkerd-proxy-init-xtables-lock
      - emptyDir:
          medium: Memory
        name: linkerd-identity-end-entity
---
>>>>>>> c68ab23a
###
### Tap
###
---
kind: Service
apiVersion: v1
metadata:
  name: linkerd-tap
  namespace: linkerd
  labels:
    linkerd.io/control-plane-component: tap
    linkerd.io/control-plane-ns: linkerd
  annotations:
    linkerd.io/created-by: linkerd/cli dev-undefined
spec:
  type: ClusterIP
  selector:
    linkerd.io/control-plane-component: tap
  ports:
  - name: grpc
    port: 8088
    targetPort: 8088
  - name: apiserver
    port: 443
    targetPort: apiserver
---
kind: Deployment
apiVersion: apps/v1
metadata:
  annotations:
    linkerd.io/created-by: linkerd/cli dev-undefined
  labels:
    app.kubernetes.io/name: tap
    app.kubernetes.io/part-of: Linkerd
    app.kubernetes.io/version: install-control-plane-version
    linkerd.io/control-plane-component: tap
    linkerd.io/control-plane-ns: linkerd
  name: linkerd-tap
  namespace: linkerd
spec:
  replicas: 1
  selector:
    matchLabels:
      linkerd.io/control-plane-component: tap
      linkerd.io/control-plane-ns: linkerd
      linkerd.io/proxy-deployment: linkerd-tap
  template:
    metadata:
      annotations:
        linkerd.io/created-by: linkerd/cli dev-undefined
        linkerd.io/identity-mode: default
        linkerd.io/proxy-version: install-proxy-version
      labels:
        linkerd.io/control-plane-component: tap
        linkerd.io/control-plane-ns: linkerd
        linkerd.io/workload-ns: linkerd
        linkerd.io/proxy-deployment: linkerd-tap
    spec:
      nodeSelector:
        beta.kubernetes.io/os: linux
      containers:
      - args:
        - tap
        - -controller-namespace=linkerd
        - -log-level=info
        image: gcr.io/linkerd-io/controller:install-control-plane-version
        imagePullPolicy: IfNotPresent
        livenessProbe:
          httpGet:
            path: /ping
            port: 9998
          initialDelaySeconds: 10
        name: tap
        ports:
        - containerPort: 8088
          name: grpc
        - containerPort: 8089
          name: apiserver
        - containerPort: 9998
          name: admin-http
        readinessProbe:
          failureThreshold: 7
          httpGet:
            path: /ready
            port: 9998
        securityContext:
          runAsUser: 2103
        volumeMounts:
        - mountPath: /var/run/linkerd/tls
          name: tls
          readOnly: true
        - mountPath: /var/run/linkerd/config
          name: config
      - env:
        - name: LINKERD2_PROXY_LOG
          value: warn,linkerd=info
        - name: LINKERD2_PROXY_LOG_FORMAT
          value: plain
        - name: LINKERD2_PROXY_DESTINATION_SVC_ADDR
          value: linkerd-dst.linkerd.svc.cluster.local:8086
        - name: LINKERD2_PROXY_DESTINATION_GET_NETWORKS
          value: "10.0.0.0/8,172.16.0.0/12,192.168.0.0/16"
        - name: LINKERD2_PROXY_INBOUND_CONNECT_TIMEOUT
          value: "100ms"
        - name: LINKERD2_PROXY_OUTBOUND_CONNECT_TIMEOUT
          value: "1000ms"
        - name: LINKERD2_PROXY_CONTROL_LISTEN_ADDR
          value: 0.0.0.0:4190
        - name: LINKERD2_PROXY_ADMIN_LISTEN_ADDR
          value: 0.0.0.0:4191
        - name: LINKERD2_PROXY_OUTBOUND_LISTEN_ADDR
          value: 127.0.0.1:4140
        - name: LINKERD2_PROXY_INBOUND_LISTEN_ADDR
          value: 0.0.0.0:4143
        - name: LINKERD2_PROXY_DESTINATION_GET_SUFFIXES
          value: svc.cluster.local.
        - name: LINKERD2_PROXY_DESTINATION_PROFILE_SUFFIXES
          value: svc.cluster.local.
        - name: LINKERD2_PROXY_INBOUND_ACCEPT_KEEPALIVE
          value: 10000ms
        - name: LINKERD2_PROXY_OUTBOUND_CONNECT_KEEPALIVE
          value: 10000ms
        - name: _pod_ns
          valueFrom:
            fieldRef:
              fieldPath: metadata.namespace
        - name: _pod_nodeName
          valueFrom:
             fieldRef:
              fieldPath: spec.nodeName
        - name: LINKERD2_PROXY_DESTINATION_CONTEXT
          value: |
            {"ns":"$(_pod_ns)", "nodeName":"$(_pod_nodeName)"}
        - name: LINKERD2_PROXY_IDENTITY_DIR
          value: /var/run/linkerd/identity/end-entity
        - name: LINKERD2_PROXY_IDENTITY_TRUST_ANCHORS
          value: |
            -----BEGIN CERTIFICATE-----
            MIIBYDCCAQegAwIBAgIBATAKBggqhkjOPQQDAjAYMRYwFAYDVQQDEw1jbHVzdGVy
            LmxvY2FsMB4XDTE5MDMwMzAxNTk1MloXDTI5MDIyODAyMDM1MlowGDEWMBQGA1UE
            AxMNY2x1c3Rlci5sb2NhbDBZMBMGByqGSM49AgEGCCqGSM49AwEHA0IABAChpAt0
            xtgO9qbVtEtDK80N6iCL2Htyf2kIv2m5QkJ1y0TFQi5hTVe3wtspJ8YpZF0pl364
            6TiYeXB8tOOhIACjQjBAMA4GA1UdDwEB/wQEAwIBBjAdBgNVHSUEFjAUBggrBgEF
            BQcDAQYIKwYBBQUHAwIwDwYDVR0TAQH/BAUwAwEB/zAKBggqhkjOPQQDAgNHADBE
            AiBQ/AAwF8kG8VOmRSUTPakSSa/N4mqK2HsZuhQXCmiZHwIgZEzI5DCkpU7w3SIv
            OLO4Zsk1XrGZHGsmyiEyvYF9lpY=
            -----END CERTIFICATE-----
        - name: LINKERD2_PROXY_IDENTITY_TOKEN_FILE
          value: /var/run/secrets/kubernetes.io/serviceaccount/token
        - name: LINKERD2_PROXY_IDENTITY_SVC_ADDR
          value: linkerd-identity.linkerd.svc.cluster.local:8080
        - name: _pod_sa
          valueFrom:
            fieldRef:
              fieldPath: spec.serviceAccountName
        - name: _l5d_ns
          value: linkerd
        - name: _l5d_trustdomain
          value: cluster.local
        - name: LINKERD2_PROXY_IDENTITY_LOCAL_NAME
          value: $(_pod_sa).$(_pod_ns).serviceaccount.identity.$(_l5d_ns).$(_l5d_trustdomain)
        - name: LINKERD2_PROXY_IDENTITY_SVC_NAME
          value: linkerd-identity.$(_l5d_ns).serviceaccount.identity.$(_l5d_ns).$(_l5d_trustdomain)
        - name: LINKERD2_PROXY_DESTINATION_SVC_NAME
          value: linkerd-destination.$(_l5d_ns).serviceaccount.identity.$(_l5d_ns).$(_l5d_trustdomain)
        - name: LINKERD2_PROXY_TAP_SVC_NAME
          value: linkerd-tap.$(_l5d_ns).serviceaccount.identity.$(_l5d_ns).$(_l5d_trustdomain)
        image: gcr.io/linkerd-io/proxy:install-proxy-version
        imagePullPolicy: IfNotPresent
        livenessProbe:
          httpGet:
            path: /live
            port: 4191
          initialDelaySeconds: 10
        name: linkerd-proxy
        ports:
        - containerPort: 4143
          name: linkerd-proxy
        - containerPort: 4191
          name: linkerd-admin
        readinessProbe:
          httpGet:
            path: /ready
            port: 4191
          initialDelaySeconds: 2
        resources:
        securityContext:
          allowPrivilegeEscalation: false
          readOnlyRootFilesystem: true
          runAsUser: 2102
        terminationMessagePolicy: FallbackToLogsOnError
        volumeMounts:
        - mountPath: /var/run/linkerd/identity/end-entity
          name: linkerd-identity-end-entity
      initContainers:
      - args:
        - --incoming-proxy-port
        - "4143"
        - --outgoing-proxy-port
        - "4140"
        - --proxy-uid
        - "2102"
        - --inbound-ports-to-ignore
        - 4190,4191
        - --outbound-ports-to-ignore
        - "443"
        image: gcr.io/linkerd-io/proxy-init:v1.3.3
        imagePullPolicy: IfNotPresent
        name: linkerd-init
        resources:
          limits:
            cpu: "100m"
            memory: "50Mi"
          requests:
            cpu: "10m"
            memory: "10Mi"
        securityContext:
          allowPrivilegeEscalation: false
          capabilities:
            add:
            - NET_ADMIN
            - NET_RAW
          privileged: false
          readOnlyRootFilesystem: true
          runAsNonRoot: false
          runAsUser: 0
        terminationMessagePolicy: FallbackToLogsOnError
        volumeMounts:
        - mountPath: /run
          name: linkerd-proxy-init-xtables-lock
      serviceAccountName: linkerd-tap
      volumes:
      - configMap:
          name: linkerd-config
        name: config
      - emptyDir: {}
        name: linkerd-proxy-init-xtables-lock
      - emptyDir:
          medium: Memory
        name: linkerd-identity-end-entity
      - name: tls
        secret:
          secretName: linkerd-tap-tls

---
###
### linkerd add-ons configuration
###
---
kind: ConfigMap
apiVersion: v1
metadata:
  name: linkerd-config-addons
  namespace: linkerd
  labels:
    linkerd.io/control-plane-ns: linkerd
  annotations:
    linkerd.io/created-by: linkerd/cli dev-undefined
data:
  values: |-
    global:
      prometheusUrl: ""
      grafanaUrl: ""
    dashboard:
      enabled: true
    grafana:
      enabled: true
      image:
        name: gcr.io/linkerd-io/grafana
      name: linkerd-grafana
    prometheus:
      enabled: true
    tracing:
      enabled: false
---
###
### Grafana RBAC
###
---
kind: ServiceAccount
apiVersion: v1
metadata:
  name: linkerd-grafana
  namespace: linkerd
  labels:
    linkerd.io/control-plane-component: grafana
    linkerd.io/control-plane-ns: linkerd
---
###
### Grafana
###
---
kind: ConfigMap
apiVersion: v1
metadata:
  name: linkerd-grafana-config
  namespace: linkerd
  labels:
    linkerd.io/control-plane-component: grafana
    linkerd.io/control-plane-ns: linkerd
  annotations:
    linkerd.io/created-by: linkerd/cli dev-undefined
data:
  grafana.ini: |-
    instance_name = linkerd-grafana

    [server]
    root_url = %(protocol)s://%(domain)s:/grafana/

    [auth]
    disable_login_form = true

    [auth.anonymous]
    enabled = true
    org_role = Editor

    [auth.basic]
    enabled = false

    [analytics]
    check_for_updates = false

    [panels]
    disable_sanitize_html = true

  datasources.yaml: |-
    apiVersion: 1
    datasources:
    - name: prometheus
      type: prometheus
      access: proxy
      orgId: 1
      url: http://linkerd-prometheus.linkerd.svc.cluster.local:9090
      isDefault: true
      jsonData:
        timeInterval: "5s"
      version: 1
      editable: true

  dashboards.yaml: |-
    apiVersion: 1
    providers:
    - name: 'default'
      orgId: 1
      folder: ''
      type: file
      disableDeletion: true
      editable: true
      options:
        path: /var/lib/grafana/dashboards
        homeDashboardId: linkerd-top-line
---
kind: Service
apiVersion: v1
metadata:
  name: linkerd-grafana
  namespace: linkerd
  labels:
    linkerd.io/control-plane-component: grafana
    linkerd.io/control-plane-ns: linkerd
  annotations:
    linkerd.io/created-by: linkerd/cli dev-undefined
spec:
  type: ClusterIP
  selector:
    linkerd.io/control-plane-component: grafana
  ports:
  - name: http
    port: 3000
    targetPort: 3000
---
apiVersion: apps/v1
kind: Deployment
metadata:
  annotations:
    linkerd.io/created-by: linkerd/cli dev-undefined
  labels:
    app.kubernetes.io/name: grafana
    app.kubernetes.io/part-of: Linkerd
    app.kubernetes.io/version: install-control-plane-version
    linkerd.io/control-plane-component: grafana
    linkerd.io/control-plane-ns: linkerd
  name: linkerd-grafana
  namespace: linkerd
spec:
  replicas: 1
  selector:
    matchLabels:
      linkerd.io/control-plane-component: grafana
      linkerd.io/control-plane-ns: linkerd
      linkerd.io/proxy-deployment: linkerd-grafana
  template:
    metadata:
      annotations:
        linkerd.io/created-by: linkerd/cli dev-undefined
        linkerd.io/identity-mode: default
        linkerd.io/proxy-version: install-proxy-version
      labels:
        linkerd.io/control-plane-component: grafana
        linkerd.io/control-plane-ns: linkerd
        linkerd.io/workload-ns: linkerd
        linkerd.io/proxy-deployment: linkerd-grafana
    spec:
      nodeSelector:
        beta.kubernetes.io/os: linux
      containers:
      - env:
        - name: GF_PATHS_DATA
          value: /data
        # Force using the go-based DNS resolver instead of the OS' to avoid failures in some environments
        # see https://github.com/grafana/grafana/issues/20096
        - name: GODEBUG
          value: netdns=go
        image: gcr.io/linkerd-io/grafana:install-control-plane-version
        imagePullPolicy: IfNotPresent
        livenessProbe:
          httpGet:
            path: /api/health
            port: 3000
          initialDelaySeconds: 30
        name: grafana
        ports:
        - containerPort: 3000
          name: http
        readinessProbe:
          httpGet:
            path: /api/health
            port: 3000
        securityContext:
          runAsUser: 472
        volumeMounts:
        - mountPath: /data
          name: data
        - mountPath: /etc/grafana
          name: grafana-config
          readOnly: true
      - env:
        - name: LINKERD2_PROXY_LOG
          value: warn,linkerd=info
        - name: LINKERD2_PROXY_LOG_FORMAT
          value: plain
        - name: LINKERD2_PROXY_DESTINATION_SVC_ADDR
          value: linkerd-dst.linkerd.svc.cluster.local:8086
        - name: LINKERD2_PROXY_DESTINATION_GET_NETWORKS
          value: "10.0.0.0/8,172.16.0.0/12,192.168.0.0/16"
        - name: LINKERD2_PROXY_INBOUND_CONNECT_TIMEOUT
          value: "100ms"
        - name: LINKERD2_PROXY_OUTBOUND_CONNECT_TIMEOUT
          value: "1000ms"
        - name: LINKERD2_PROXY_CONTROL_LISTEN_ADDR
          value: 0.0.0.0:4190
        - name: LINKERD2_PROXY_ADMIN_LISTEN_ADDR
          value: 0.0.0.0:4191
        - name: LINKERD2_PROXY_OUTBOUND_LISTEN_ADDR
          value: 127.0.0.1:4140
        - name: LINKERD2_PROXY_INBOUND_LISTEN_ADDR
          value: 0.0.0.0:4143
        - name: LINKERD2_PROXY_DESTINATION_GET_SUFFIXES
          value: svc.cluster.local.
        - name: LINKERD2_PROXY_DESTINATION_PROFILE_SUFFIXES
          value: svc.cluster.local.
        - name: LINKERD2_PROXY_INBOUND_ACCEPT_KEEPALIVE
          value: 10000ms
        - name: LINKERD2_PROXY_OUTBOUND_CONNECT_KEEPALIVE
          value: 10000ms
        - name: _pod_ns
          valueFrom:
            fieldRef:
              fieldPath: metadata.namespace
        - name: _pod_nodeName
          valueFrom:
             fieldRef:
              fieldPath: spec.nodeName
        - name: LINKERD2_PROXY_DESTINATION_CONTEXT
          value: |
            {"ns":"$(_pod_ns)", "nodeName":"$(_pod_nodeName)"}
        - name: LINKERD2_PROXY_IDENTITY_DIR
          value: /var/run/linkerd/identity/end-entity
        - name: LINKERD2_PROXY_IDENTITY_TRUST_ANCHORS
          value: |
            -----BEGIN CERTIFICATE-----
            MIIBYDCCAQegAwIBAgIBATAKBggqhkjOPQQDAjAYMRYwFAYDVQQDEw1jbHVzdGVy
            LmxvY2FsMB4XDTE5MDMwMzAxNTk1MloXDTI5MDIyODAyMDM1MlowGDEWMBQGA1UE
            AxMNY2x1c3Rlci5sb2NhbDBZMBMGByqGSM49AgEGCCqGSM49AwEHA0IABAChpAt0
            xtgO9qbVtEtDK80N6iCL2Htyf2kIv2m5QkJ1y0TFQi5hTVe3wtspJ8YpZF0pl364
            6TiYeXB8tOOhIACjQjBAMA4GA1UdDwEB/wQEAwIBBjAdBgNVHSUEFjAUBggrBgEF
            BQcDAQYIKwYBBQUHAwIwDwYDVR0TAQH/BAUwAwEB/zAKBggqhkjOPQQDAgNHADBE
            AiBQ/AAwF8kG8VOmRSUTPakSSa/N4mqK2HsZuhQXCmiZHwIgZEzI5DCkpU7w3SIv
            OLO4Zsk1XrGZHGsmyiEyvYF9lpY=
            -----END CERTIFICATE-----
        - name: LINKERD2_PROXY_IDENTITY_TOKEN_FILE
          value: /var/run/secrets/kubernetes.io/serviceaccount/token
        - name: LINKERD2_PROXY_IDENTITY_SVC_ADDR
          value: linkerd-identity.linkerd.svc.cluster.local:8080
        - name: _pod_sa
          valueFrom:
            fieldRef:
              fieldPath: spec.serviceAccountName
        - name: _l5d_ns
          value: linkerd
        - name: _l5d_trustdomain
          value: cluster.local
        - name: LINKERD2_PROXY_IDENTITY_LOCAL_NAME
          value: $(_pod_sa).$(_pod_ns).serviceaccount.identity.$(_l5d_ns).$(_l5d_trustdomain)
        - name: LINKERD2_PROXY_IDENTITY_SVC_NAME
          value: linkerd-identity.$(_l5d_ns).serviceaccount.identity.$(_l5d_ns).$(_l5d_trustdomain)
        - name: LINKERD2_PROXY_DESTINATION_SVC_NAME
          value: linkerd-destination.$(_l5d_ns).serviceaccount.identity.$(_l5d_ns).$(_l5d_trustdomain)
        - name: LINKERD2_PROXY_TAP_SVC_NAME
          value: linkerd-tap.$(_l5d_ns).serviceaccount.identity.$(_l5d_ns).$(_l5d_trustdomain)
        image: gcr.io/linkerd-io/proxy:install-proxy-version
        imagePullPolicy: IfNotPresent
        livenessProbe:
          httpGet:
            path: /live
            port: 4191
          initialDelaySeconds: 10
        name: linkerd-proxy
        ports:
        - containerPort: 4143
          name: linkerd-proxy
        - containerPort: 4191
          name: linkerd-admin
        readinessProbe:
          httpGet:
            path: /ready
            port: 4191
          initialDelaySeconds: 2
        resources:
        securityContext:
          allowPrivilegeEscalation: false
          readOnlyRootFilesystem: true
          runAsUser: 2102
        terminationMessagePolicy: FallbackToLogsOnError
        volumeMounts:
        - mountPath: /var/run/linkerd/identity/end-entity
          name: linkerd-identity-end-entity
      initContainers:
      - args:
        - --incoming-proxy-port
        - "4143"
        - --outgoing-proxy-port
        - "4140"
        - --proxy-uid
        - "2102"
        - --inbound-ports-to-ignore
        - 4190,4191
        - --outbound-ports-to-ignore
        - "443"
        image: gcr.io/linkerd-io/proxy-init:v1.3.3
        imagePullPolicy: IfNotPresent
        name: linkerd-init
        resources:
          limits:
            cpu: "100m"
            memory: "50Mi"
          requests:
            cpu: "10m"
            memory: "10Mi"
        securityContext:
          allowPrivilegeEscalation: false
          capabilities:
            add:
            - NET_ADMIN
            - NET_RAW
          privileged: false
          readOnlyRootFilesystem: true
          runAsNonRoot: false
          runAsUser: 0
        terminationMessagePolicy: FallbackToLogsOnError
        volumeMounts:
        - mountPath: /run
          name: linkerd-proxy-init-xtables-lock
      serviceAccountName: linkerd-grafana
      volumes:
      - emptyDir: {}
        name: data
      - configMap:
          items:
          - key: grafana.ini
            path: grafana.ini
          - key: datasources.yaml
            path: provisioning/datasources/datasources.yaml
          - key: dashboards.yaml
            path: provisioning/dashboards/dashboards.yaml
          name: linkerd-grafana-config
        name: grafana-config
      - emptyDir: {}
        name: linkerd-proxy-init-xtables-lock
      - emptyDir:
          medium: Memory
        name: linkerd-identity-end-entity
---
###
### Prometheus RBAC
###
---
kind: ClusterRole
apiVersion: rbac.authorization.k8s.io/v1
metadata:
  name: linkerd-linkerd-prometheus
  labels:
    linkerd.io/control-plane-component: prometheus
    linkerd.io/control-plane-ns: linkerd
rules:
- apiGroups: [""]
  resources: ["nodes", "nodes/proxy", "pods"]
  verbs: ["get", "list", "watch"]
---
kind: ClusterRoleBinding
apiVersion: rbac.authorization.k8s.io/v1
metadata:
  name: linkerd-linkerd-prometheus
  labels:
    linkerd.io/control-plane-component: prometheus
    linkerd.io/control-plane-ns: linkerd
roleRef:
  apiGroup: rbac.authorization.k8s.io
  kind: ClusterRole
  name: linkerd-linkerd-prometheus
subjects:
- kind: ServiceAccount
  name: linkerd-prometheus
  namespace: linkerd
---
kind: ServiceAccount
apiVersion: v1
metadata:
  name: linkerd-prometheus
  namespace: linkerd
  labels:
    linkerd.io/control-plane-component: prometheus
    linkerd.io/control-plane-ns: linkerd
---
###
### Prometheus
###
---
kind: ConfigMap
apiVersion: v1
metadata:
  name: linkerd-prometheus-config
  namespace: linkerd
  labels:
    linkerd.io/control-plane-component: prometheus
    linkerd.io/control-plane-ns: linkerd
  annotations:
    linkerd.io/created-by: linkerd/cli dev-undefined
data:
  prometheus.yml: |-
    global:
      evaluation_interval: 10s
      scrape_interval: 10s
      scrape_timeout: 10s

    rule_files:
    - /etc/prometheus/*_rules.yml
    - /etc/prometheus/*_rules.yaml

    scrape_configs:
    - job_name: 'prometheus'
      static_configs:
      - targets: ['localhost:9090']

    - job_name: 'grafana'
      kubernetes_sd_configs:
      - role: pod
        namespaces:
          names: ['linkerd']
      relabel_configs:
      - source_labels:
        - __meta_kubernetes_pod_container_name
        action: keep
        regex: ^grafana$

    #  Required for: https://grafana.com/grafana/dashboards/315
    - job_name: 'kubernetes-nodes-cadvisor'
      scheme: https
      tls_config:
        ca_file: /var/run/secrets/kubernetes.io/serviceaccount/ca.crt
        insecure_skip_verify: true
      bearer_token_file: /var/run/secrets/kubernetes.io/serviceaccount/token
      kubernetes_sd_configs:
      - role: node
      relabel_configs:
      - action: labelmap
        regex: __meta_kubernetes_node_label_(.+)
      - target_label: __address__
        replacement: kubernetes.default.svc:443
      - source_labels: [__meta_kubernetes_node_name]
        regex: (.+)
        target_label: __metrics_path__
        replacement: /api/v1/nodes/$1/proxy/metrics/cadvisor
      metric_relabel_configs:
      - source_labels: [__name__]
        regex: '(container|machine)_(cpu|memory|network|fs)_(.+)'
        action: keep
      - source_labels: [__name__]
        regex: 'container_memory_failures_total' # unneeded large metric
        action: drop

    - job_name: 'linkerd-controller'
      kubernetes_sd_configs:
      - role: pod
        namespaces:
          names: ['linkerd']
      relabel_configs:
      - source_labels:
        - __meta_kubernetes_pod_label_linkerd_io_control_plane_component
        - __meta_kubernetes_pod_container_port_name
        action: keep
        regex: (.*);admin-http$
      - source_labels: [__meta_kubernetes_pod_container_name]
        action: replace
        target_label: component

    - job_name: 'linkerd-service-mirror'
      kubernetes_sd_configs:
      - role: pod
      relabel_configs:
      - source_labels:
        - __meta_kubernetes_pod_label_linkerd_io_control_plane_component
        - __meta_kubernetes_pod_container_port_name
        action: keep
        regex: linkerd-service-mirror;admin-http$
      - source_labels: [__meta_kubernetes_pod_container_name]
        action: replace
        target_label: component

    - job_name: 'linkerd-proxy'
      kubernetes_sd_configs:
      - role: pod
      relabel_configs:
      - source_labels:
        - __meta_kubernetes_pod_container_name
        - __meta_kubernetes_pod_container_port_name
        - __meta_kubernetes_pod_label_linkerd_io_control_plane_ns
        action: keep
        regex: ^linkerd-proxy;linkerd-admin;linkerd$
      - source_labels: [__meta_kubernetes_namespace]
        action: replace
        target_label: namespace
      - source_labels: [__meta_kubernetes_pod_name]
        action: replace
        target_label: pod
      # special case k8s' "job" label, to not interfere with prometheus' "job"
      # label
      # __meta_kubernetes_pod_label_linkerd_io_proxy_job=foo =>
      # k8s_job=foo
      - source_labels: [__meta_kubernetes_pod_label_linkerd_io_proxy_job]
        action: replace
        target_label: k8s_job
      # drop __meta_kubernetes_pod_label_linkerd_io_proxy_job
      - action: labeldrop
        regex: __meta_kubernetes_pod_label_linkerd_io_proxy_job
      # __meta_kubernetes_pod_label_linkerd_io_proxy_deployment=foo =>
      # deployment=foo
      - action: labelmap
        regex: __meta_kubernetes_pod_label_linkerd_io_proxy_(.+)
      # drop all labels that we just made copies of in the previous labelmap
      - action: labeldrop
        regex: __meta_kubernetes_pod_label_linkerd_io_proxy_(.+)
      # __meta_kubernetes_pod_label_linkerd_io_foo=bar =>
      # foo=bar
      - action: labelmap
        regex: __meta_kubernetes_pod_label_linkerd_io_(.+)
      # Copy all pod labels to tmp labels
      - action: labelmap
        regex: __meta_kubernetes_pod_label_(.+)
        replacement: __tmp_pod_label_$1
      # Take `linkerd_io_` prefixed labels and copy them without the prefix
      - action: labelmap
        regex: __tmp_pod_label_linkerd_io_(.+)
        replacement:  __tmp_pod_label_$1
      # Drop the `linkerd_io_` originals
      - action: labeldrop
        regex: __tmp_pod_label_linkerd_io_(.+)
      # Copy tmp labels into real labels
      - action: labelmap
        regex: __tmp_pod_label_(.+)
---
kind: Service
apiVersion: v1
metadata:
  name: linkerd-prometheus
  namespace: linkerd
  labels:
    linkerd.io/control-plane-component: prometheus
    linkerd.io/control-plane-ns: linkerd
  annotations:
    linkerd.io/created-by: linkerd/cli dev-undefined
spec:
  type: ClusterIP
  selector:
    linkerd.io/control-plane-component: prometheus
  ports:
  - name: admin-http
    port: 9090
    targetPort: 9090
---
apiVersion: apps/v1
kind: Deployment
metadata:
  annotations:
    linkerd.io/created-by: linkerd/cli dev-undefined
  labels:
    app.kubernetes.io/name: prometheus
    app.kubernetes.io/part-of: Linkerd
    app.kubernetes.io/version: install-control-plane-version
    linkerd.io/control-plane-component: prometheus
    linkerd.io/control-plane-ns: linkerd
  name: linkerd-prometheus
  namespace: linkerd
spec:
  replicas: 1
  selector:
    matchLabels:
      linkerd.io/control-plane-component: prometheus
      linkerd.io/control-plane-ns: linkerd
      linkerd.io/proxy-deployment: linkerd-prometheus
  template:
    metadata:
      annotations:
        linkerd.io/created-by: linkerd/cli dev-undefined
        linkerd.io/identity-mode: default
        linkerd.io/proxy-version: install-proxy-version
      labels:
        linkerd.io/control-plane-component: prometheus
        linkerd.io/control-plane-ns: linkerd
        linkerd.io/workload-ns: linkerd
        linkerd.io/proxy-deployment: linkerd-prometheus
    spec:
      nodeSelector:
        beta.kubernetes.io/os: linux
      securityContext:
        fsGroup: 65534
      containers:
      - args:
        - --config.file=/etc/prometheus/prometheus.yml
        - --log.level=info
        - --storage.tsdb.path=/data
        - --storage.tsdb.retention.time=6h
        image: prom/prometheus:v2.15.2
        imagePullPolicy: IfNotPresent
        livenessProbe:
          httpGet:
            path: /-/healthy
            port: 9090
          initialDelaySeconds: 30
          timeoutSeconds: 30
        name: prometheus
        ports:
        - containerPort: 9090
          name: admin-http
        readinessProbe:
          httpGet:
            path: /-/ready
            port: 9090
          initialDelaySeconds: 30
          timeoutSeconds: 30
        securityContext:
          runAsNonRoot: true
          runAsUser: 65534
          runAsGroup: 65534
        volumeMounts:
        - mountPath: /data
          name: data
        - mountPath: /etc/prometheus/prometheus.yml
          name: prometheus-config
          subPath: prometheus.yml
          readOnly: true
      - env:
        - name: LINKERD2_PROXY_LOG
          value: warn,linkerd=info
        - name: LINKERD2_PROXY_LOG_FORMAT
          value: plain
        - name: LINKERD2_PROXY_DESTINATION_SVC_ADDR
          value: linkerd-dst.linkerd.svc.cluster.local:8086
        - name: LINKERD2_PROXY_DESTINATION_GET_NETWORKS
          value: "10.0.0.0/8,172.16.0.0/12,192.168.0.0/16"
        - name: LINKERD2_PROXY_INBOUND_CONNECT_TIMEOUT
          value: "100ms"
        - name: LINKERD2_PROXY_OUTBOUND_CONNECT_TIMEOUT
          value: "1000ms"
        - name: LINKERD2_PROXY_CONTROL_LISTEN_ADDR
          value: 0.0.0.0:4190
        - name: LINKERD2_PROXY_ADMIN_LISTEN_ADDR
          value: 0.0.0.0:4191
        - name: LINKERD2_PROXY_OUTBOUND_LISTEN_ADDR
          value: 127.0.0.1:4140
        - name: LINKERD2_PROXY_INBOUND_LISTEN_ADDR
          value: 0.0.0.0:4143
        - name: LINKERD2_PROXY_DESTINATION_GET_SUFFIXES
          value: svc.cluster.local.
        - name: LINKERD2_PROXY_DESTINATION_PROFILE_SUFFIXES
          value: svc.cluster.local.
        - name: LINKERD2_PROXY_INBOUND_ACCEPT_KEEPALIVE
          value: 10000ms
        - name: LINKERD2_PROXY_OUTBOUND_CONNECT_KEEPALIVE
          value: 10000ms
        - name: _pod_ns
          valueFrom:
            fieldRef:
              fieldPath: metadata.namespace
        - name: _pod_nodeName
          valueFrom:
             fieldRef:
              fieldPath: spec.nodeName
        - name: LINKERD2_PROXY_DESTINATION_CONTEXT
          value: |
            {"ns":"$(_pod_ns)", "nodeName":"$(_pod_nodeName)"}
        - name: LINKERD2_PROXY_OUTBOUND_ROUTER_CAPACITY
          value: "10000"
        - name: LINKERD2_PROXY_IDENTITY_DIR
          value: /var/run/linkerd/identity/end-entity
        - name: LINKERD2_PROXY_IDENTITY_TRUST_ANCHORS
          value: |
            -----BEGIN CERTIFICATE-----
            MIIBYDCCAQegAwIBAgIBATAKBggqhkjOPQQDAjAYMRYwFAYDVQQDEw1jbHVzdGVy
            LmxvY2FsMB4XDTE5MDMwMzAxNTk1MloXDTI5MDIyODAyMDM1MlowGDEWMBQGA1UE
            AxMNY2x1c3Rlci5sb2NhbDBZMBMGByqGSM49AgEGCCqGSM49AwEHA0IABAChpAt0
            xtgO9qbVtEtDK80N6iCL2Htyf2kIv2m5QkJ1y0TFQi5hTVe3wtspJ8YpZF0pl364
            6TiYeXB8tOOhIACjQjBAMA4GA1UdDwEB/wQEAwIBBjAdBgNVHSUEFjAUBggrBgEF
            BQcDAQYIKwYBBQUHAwIwDwYDVR0TAQH/BAUwAwEB/zAKBggqhkjOPQQDAgNHADBE
            AiBQ/AAwF8kG8VOmRSUTPakSSa/N4mqK2HsZuhQXCmiZHwIgZEzI5DCkpU7w3SIv
            OLO4Zsk1XrGZHGsmyiEyvYF9lpY=
            -----END CERTIFICATE-----
        - name: LINKERD2_PROXY_IDENTITY_TOKEN_FILE
          value: /var/run/secrets/kubernetes.io/serviceaccount/token
        - name: LINKERD2_PROXY_IDENTITY_SVC_ADDR
          value: linkerd-identity.linkerd.svc.cluster.local:8080
        - name: _pod_sa
          valueFrom:
            fieldRef:
              fieldPath: spec.serviceAccountName
        - name: _l5d_ns
          value: linkerd
        - name: _l5d_trustdomain
          value: cluster.local
        - name: LINKERD2_PROXY_IDENTITY_LOCAL_NAME
          value: $(_pod_sa).$(_pod_ns).serviceaccount.identity.$(_l5d_ns).$(_l5d_trustdomain)
        - name: LINKERD2_PROXY_IDENTITY_SVC_NAME
          value: linkerd-identity.$(_l5d_ns).serviceaccount.identity.$(_l5d_ns).$(_l5d_trustdomain)
        - name: LINKERD2_PROXY_DESTINATION_SVC_NAME
          value: linkerd-destination.$(_l5d_ns).serviceaccount.identity.$(_l5d_ns).$(_l5d_trustdomain)
        - name: LINKERD2_PROXY_TAP_SVC_NAME
          value: linkerd-tap.$(_l5d_ns).serviceaccount.identity.$(_l5d_ns).$(_l5d_trustdomain)
        image: gcr.io/linkerd-io/proxy:install-proxy-version
        imagePullPolicy: IfNotPresent
        livenessProbe:
          httpGet:
            path: /live
            port: 4191
          initialDelaySeconds: 10
        name: linkerd-proxy
        ports:
        - containerPort: 4143
          name: linkerd-proxy
        - containerPort: 4191
          name: linkerd-admin
        readinessProbe:
          httpGet:
            path: /ready
            port: 4191
          initialDelaySeconds: 2
        resources:
        securityContext:
          allowPrivilegeEscalation: false
          readOnlyRootFilesystem: true
          runAsUser: 2102
        terminationMessagePolicy: FallbackToLogsOnError
        volumeMounts:
        - mountPath: /var/run/linkerd/identity/end-entity
          name: linkerd-identity-end-entity
      initContainers:
      - args:
        - --incoming-proxy-port
        - "4143"
        - --outgoing-proxy-port
        - "4140"
        - --proxy-uid
        - "2102"
        - --inbound-ports-to-ignore
        - 4190,4191
        - --outbound-ports-to-ignore
        - "443"
        image: gcr.io/linkerd-io/proxy-init:v1.3.3
        imagePullPolicy: IfNotPresent
        name: linkerd-init
        resources:
          limits:
            cpu: "100m"
            memory: "50Mi"
          requests:
            cpu: "10m"
            memory: "10Mi"
        securityContext:
          allowPrivilegeEscalation: false
          capabilities:
            add:
            - NET_ADMIN
            - NET_RAW
          privileged: false
          readOnlyRootFilesystem: true
          runAsNonRoot: false
          runAsUser: 0
        terminationMessagePolicy: FallbackToLogsOnError
        volumeMounts:
        - mountPath: /run
          name: linkerd-proxy-init-xtables-lock
      serviceAccountName: linkerd-prometheus
      volumes:
      - name: data
        emptyDir: {}
      - configMap:
          name: linkerd-prometheus-config
        name: prometheus-config
      - emptyDir: {}
        name: linkerd-proxy-init-xtables-lock
      - emptyDir:
          medium: Memory
        name: linkerd-identity-end-entity
---
###
### Web RBAC
###
---
apiVersion: rbac.authorization.k8s.io/v1
kind: Role
metadata:
  name: linkerd-web
  namespace: linkerd
  labels:
    linkerd.io/control-plane-component: web
    linkerd.io/control-plane-ns: linkerd
rules:
- apiGroups: [""]
  resources: ["configmaps"]
  verbs: ["get"]
  resourceNames: ["linkerd-config"]
- apiGroups: [""]
  resources: ["namespaces", "configmaps"]
  verbs: ["get"]
- apiGroups: [""]
  resources: ["serviceaccounts", "pods"]
  verbs: ["list"]
- apiGroups: ["apps"]
  resources: ["replicasets"]
  verbs: ["list"]
---
apiVersion: rbac.authorization.k8s.io/v1
kind: RoleBinding
metadata:
  name: linkerd-web
  namespace: linkerd
  labels:
    linkerd.io/control-plane-component: web
    linkerd.io/control-plane-ns: linkerd
roleRef:
  kind: Role
  name: linkerd-web
  apiGroup: rbac.authorization.k8s.io
subjects:
- kind: ServiceAccount
  name: linkerd-web
  namespace: linkerd
---
apiVersion: rbac.authorization.k8s.io/v1
kind: ClusterRole
metadata:
  name: linkerd-linkerd-web-check
  labels:
    linkerd.io/control-plane-component: web
    linkerd.io/control-plane-ns: linkerd
rules:
- apiGroups: ["rbac.authorization.k8s.io"]
  resources: ["clusterroles", "clusterrolebindings"]
  verbs: ["list"]
- apiGroups: ["apiextensions.k8s.io"]
  resources: ["customresourcedefinitions"]
  verbs: ["list"]
- apiGroups: ["admissionregistration.k8s.io"]
  resources: ["mutatingwebhookconfigurations", "validatingwebhookconfigurations"]
  verbs: ["list"]
- apiGroups: ["policy"]
  resources: ["podsecuritypolicies"]
  verbs: ["list"]
- apiGroups: ["linkerd.io"]
  resources: ["serviceprofiles"]
  verbs: ["list"]
- apiGroups: ["apiregistration.k8s.io"]
  resources: ["apiservices"]
  verbs: ["get"]
---
apiVersion: rbac.authorization.k8s.io/v1
kind: ClusterRoleBinding
metadata:
  name: linkerd-linkerd-web-check
  labels:
    linkerd.io/control-plane-component: web
    linkerd.io/control-plane-ns: linkerd
roleRef:
  kind: ClusterRole
  name: linkerd-linkerd-web-check
  apiGroup: rbac.authorization.k8s.io
subjects:
- kind: ServiceAccount
  name: linkerd-web
  namespace: linkerd
---
kind: ClusterRoleBinding
apiVersion: rbac.authorization.k8s.io/v1
metadata:
  name: linkerd-linkerd-web-admin
  labels:
    linkerd.io/control-plane-component: web
    linkerd.io/control-plane-ns: linkerd
roleRef:
  apiGroup: rbac.authorization.k8s.io
  kind: ClusterRole
  name: linkerd-linkerd-tap-admin
subjects:
- kind: ServiceAccount
  name: linkerd-web
  namespace: linkerd
---
kind: ServiceAccount
apiVersion: v1
metadata:
  name: linkerd-web
  namespace: linkerd
  labels:
    linkerd.io/control-plane-component: web
    linkerd.io/control-plane-ns: linkerd
---
###
### Web
###
---
kind: Service
apiVersion: v1
metadata:
  name: linkerd-web
  namespace: linkerd
  labels:
    linkerd.io/control-plane-component: web
    linkerd.io/control-plane-ns: linkerd
  annotations:
    linkerd.io/created-by: linkerd/cli dev-undefined
spec:
  type: ClusterIP
  selector:
    linkerd.io/control-plane-component: web
  ports:
  - name: http
    port: 8084
    targetPort: 8084
  - name: admin-http
    port: 9994
    targetPort: 9994
---
apiVersion: apps/v1
kind: Deployment
metadata:
  annotations:
    linkerd.io/created-by: linkerd/cli dev-undefined
  labels:
    app.kubernetes.io/name: web
    app.kubernetes.io/part-of: Linkerd
    app.kubernetes.io/version: install-control-plane-version
    linkerd.io/control-plane-component: web
    linkerd.io/control-plane-ns: linkerd
  name: linkerd-web
  namespace: linkerd
spec:
  replicas: 1
  selector:
    matchLabels:
      linkerd.io/control-plane-component: web
      linkerd.io/control-plane-ns: linkerd
      linkerd.io/proxy-deployment: linkerd-web
  template:
    metadata:
      annotations:
        linkerd.io/created-by: linkerd/cli dev-undefined
        linkerd.io/identity-mode: default
        linkerd.io/proxy-version: install-proxy-version
      labels:
        linkerd.io/control-plane-component: web
        linkerd.io/control-plane-ns: linkerd
        linkerd.io/workload-ns: linkerd
        linkerd.io/proxy-deployment: linkerd-web
    spec:
      nodeSelector:
        beta.kubernetes.io/os: linux
      containers:
      - args:
        - -api-addr=linkerd-controller-api.linkerd.svc.cluster.local:8085
        - -grafana-addr=linkerd-grafana.linkerd.svc.cluster.local:3000
        - -jaeger-addr=linkerd-jaeger.linkerd.svc.cluster.local:16686
        - -controller-namespace=linkerd
        - -log-level=info
        - -enforced-host=^(localhost|127\.0\.0\.1|linkerd-web\.linkerd\.svc\.cluster\.local|linkerd-web\.linkerd\.svc|\[::1\])(:\d+)?$
        image: gcr.io/linkerd-io/web:install-control-plane-version
        imagePullPolicy: IfNotPresent
        livenessProbe:
          httpGet:
            path: /ping
            port: 9994
          initialDelaySeconds: 10
        name: web
        ports:
        - containerPort: 8084
          name: http
        - containerPort: 9994
          name: admin-http
        readinessProbe:
          failureThreshold: 7
          httpGet:
            path: /ready
            port: 9994
        securityContext:
          runAsUser: 2103
        volumeMounts:
        - mountPath: /var/run/linkerd/config
          name: config
      - env:
        - name: LINKERD2_PROXY_LOG
          value: warn,linkerd=info
        - name: LINKERD2_PROXY_LOG_FORMAT
          value: plain
        - name: LINKERD2_PROXY_DESTINATION_SVC_ADDR
          value: linkerd-dst.linkerd.svc.cluster.local:8086
        - name: LINKERD2_PROXY_DESTINATION_GET_NETWORKS
          value: "10.0.0.0/8,172.16.0.0/12,192.168.0.0/16"
        - name: LINKERD2_PROXY_CONTROL_LISTEN_ADDR
          value: 0.0.0.0:4190
        - name: LINKERD2_PROXY_ADMIN_LISTEN_ADDR
          value: 0.0.0.0:4191
        - name: LINKERD2_PROXY_OUTBOUND_LISTEN_ADDR
          value: 127.0.0.1:4140
        - name: LINKERD2_PROXY_INBOUND_LISTEN_ADDR
          value: 0.0.0.0:4143
        - name: LINKERD2_PROXY_DESTINATION_GET_SUFFIXES
          value: svc.cluster.local.
        - name: LINKERD2_PROXY_DESTINATION_PROFILE_SUFFIXES
          value: svc.cluster.local.
        - name: LINKERD2_PROXY_INBOUND_ACCEPT_KEEPALIVE
          value: 10000ms
        - name: LINKERD2_PROXY_OUTBOUND_CONNECT_KEEPALIVE
          value: 10000ms
        - name: _pod_ns
          valueFrom:
            fieldRef:
              fieldPath: metadata.namespace
        - name: LINKERD2_PROXY_DESTINATION_CONTEXT
          value: ns:$(_pod_ns)
        - name: LINKERD2_PROXY_IDENTITY_DIR
          value: /var/run/linkerd/identity/end-entity
        - name: LINKERD2_PROXY_IDENTITY_TRUST_ANCHORS
          value: |
            -----BEGIN CERTIFICATE-----
            MIIBYDCCAQegAwIBAgIBATAKBggqhkjOPQQDAjAYMRYwFAYDVQQDEw1jbHVzdGVy
            LmxvY2FsMB4XDTE5MDMwMzAxNTk1MloXDTI5MDIyODAyMDM1MlowGDEWMBQGA1UE
            AxMNY2x1c3Rlci5sb2NhbDBZMBMGByqGSM49AgEGCCqGSM49AwEHA0IABAChpAt0
            xtgO9qbVtEtDK80N6iCL2Htyf2kIv2m5QkJ1y0TFQi5hTVe3wtspJ8YpZF0pl364
            6TiYeXB8tOOhIACjQjBAMA4GA1UdDwEB/wQEAwIBBjAdBgNVHSUEFjAUBggrBgEF
            BQcDAQYIKwYBBQUHAwIwDwYDVR0TAQH/BAUwAwEB/zAKBggqhkjOPQQDAgNHADBE
            AiBQ/AAwF8kG8VOmRSUTPakSSa/N4mqK2HsZuhQXCmiZHwIgZEzI5DCkpU7w3SIv
            OLO4Zsk1XrGZHGsmyiEyvYF9lpY=
            -----END CERTIFICATE-----
        - name: LINKERD2_PROXY_IDENTITY_TOKEN_FILE
          value: /var/run/secrets/kubernetes.io/serviceaccount/token
        - name: LINKERD2_PROXY_IDENTITY_SVC_ADDR
          value: linkerd-identity.linkerd.svc.cluster.local:8080
        - name: _pod_sa
          valueFrom:
            fieldRef:
              fieldPath: spec.serviceAccountName
        - name: _l5d_ns
          value: linkerd
        - name: _l5d_trustdomain
          value: cluster.local
        - name: LINKERD2_PROXY_IDENTITY_LOCAL_NAME
          value: $(_pod_sa).$(_pod_ns).serviceaccount.identity.$(_l5d_ns).$(_l5d_trustdomain)
        - name: LINKERD2_PROXY_IDENTITY_SVC_NAME
          value: linkerd-identity.$(_l5d_ns).serviceaccount.identity.$(_l5d_ns).$(_l5d_trustdomain)
        - name: LINKERD2_PROXY_DESTINATION_SVC_NAME
          value: linkerd-destination.$(_l5d_ns).serviceaccount.identity.$(_l5d_ns).$(_l5d_trustdomain)
        - name: LINKERD2_PROXY_TAP_SVC_NAME
          value: linkerd-tap.$(_l5d_ns).serviceaccount.identity.$(_l5d_ns).$(_l5d_trustdomain)
        image: gcr.io/linkerd-io/proxy:install-proxy-version
        imagePullPolicy: IfNotPresent
        livenessProbe:
          httpGet:
            path: /live
            port: 4191
          initialDelaySeconds: 10
        name: linkerd-proxy
        ports:
        - containerPort: 4143
          name: linkerd-proxy
        - containerPort: 4191
          name: linkerd-admin
        readinessProbe:
          httpGet:
            path: /ready
            port: 4191
          initialDelaySeconds: 2
        resources:
        securityContext:
          allowPrivilegeEscalation: false
          readOnlyRootFilesystem: true
          runAsUser: 2102
        terminationMessagePolicy: FallbackToLogsOnError
        volumeMounts:
        - mountPath: /var/run/linkerd/identity/end-entity
          name: linkerd-identity-end-entity
      initContainers:
      - args:
        - --incoming-proxy-port
        - "4143"
        - --outgoing-proxy-port
        - "4140"
        - --proxy-uid
        - "2102"
        - --inbound-ports-to-ignore
        - 4190,4191
        - --outbound-ports-to-ignore
        - "443"
        image: gcr.io/linkerd-io/proxy-init:v1.3.3
        imagePullPolicy: IfNotPresent
        name: linkerd-init
        resources:
          limits:
            cpu: "100m"
            memory: "50Mi"
          requests:
            cpu: "10m"
            memory: "10Mi"
        securityContext:
          allowPrivilegeEscalation: false
          capabilities:
            add:
            - NET_ADMIN
            - NET_RAW
          privileged: false
          readOnlyRootFilesystem: true
          runAsNonRoot: false
          runAsUser: 0
        terminationMessagePolicy: FallbackToLogsOnError
        volumeMounts:
        - mountPath: /run
          name: linkerd-proxy-init-xtables-lock
      serviceAccountName: linkerd-web
      volumes:
      - configMap:
          name: linkerd-config
        name: config
      - emptyDir: {}
        name: linkerd-proxy-init-xtables-lock
      - emptyDir:
          medium: Memory
        name: linkerd-identity-end-entity<|MERGE_RESOLUTION|>--- conflicted
+++ resolved
@@ -1841,8 +1841,6 @@
           medium: Memory
         name: linkerd-identity-end-entity
 ---
-<<<<<<< HEAD
-=======
 kind: Service
 apiVersion: v1
 metadata:
@@ -2093,7 +2091,6 @@
           medium: Memory
         name: linkerd-identity-end-entity
 ---
->>>>>>> c68ab23a
 ###
 ### Tap
 ###
