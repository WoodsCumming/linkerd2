---
# Source: linkerd2/templates/namespace.yaml
---
###
### Linkerd Namespace
###
---
kind: Namespace
apiVersion: v1
metadata:
  name: linkerd
  annotations:
    linkerd.io/inject: disabled
  labels:
    linkerd.io/is-control-plane: "true"
    config.linkerd.io/admission-webhooks: disabled
    linkerd.io/control-plane-ns: linkerd
---
# Source: linkerd2/templates/identity-rbac.yaml
---
###
### Identity Controller Service RBAC
###
---
kind: ClusterRole
apiVersion: rbac.authorization.k8s.io/v1
metadata:
  name: linkerd-linkerd-identity
  labels:
    linkerd.io/control-plane-component: identity
    linkerd.io/control-plane-ns: linkerd
rules:
- apiGroups: ["authentication.k8s.io"]
  resources: ["tokenreviews"]
  verbs: ["create"]
- apiGroups: ["apps"]
  resources: ["deployments"]
  verbs: ["get"]
- apiGroups: [""]
  resources: ["events"]
  verbs: ["create", "patch"]
---
kind: ClusterRoleBinding
apiVersion: rbac.authorization.k8s.io/v1
metadata:
  name: linkerd-linkerd-identity
  labels:
    linkerd.io/control-plane-component: identity
    linkerd.io/control-plane-ns: linkerd
roleRef:
  apiGroup: rbac.authorization.k8s.io
  kind: ClusterRole
  name: linkerd-linkerd-identity
subjects:
- kind: ServiceAccount
  name: linkerd-identity
  namespace: linkerd
---
kind: ServiceAccount
apiVersion: v1
metadata:
  name: linkerd-identity
  namespace: linkerd
  labels:
    linkerd.io/control-plane-component: identity
    linkerd.io/control-plane-ns: linkerd
---
# Source: linkerd2/templates/destination-rbac.yaml
---
###
### Destination Controller Service
###
---
kind: ClusterRole
apiVersion: rbac.authorization.k8s.io/v1
metadata:
  name: linkerd-linkerd-destination
  labels:
    linkerd.io/control-plane-component: destination
    linkerd.io/control-plane-ns: linkerd
rules:
- apiGroups: ["apps"]
  resources: ["replicasets"]
  verbs: ["list", "get", "watch"]
- apiGroups: ["batch"]
  resources: ["jobs"]
  verbs: ["list", "get", "watch"]
- apiGroups: [""]
  resources: ["pods", "endpoints", "services"]
  verbs: ["list", "get", "watch"]
- apiGroups: ["linkerd.io"]
  resources: ["serviceprofiles"]
  verbs: ["list", "get", "watch"]
- apiGroups: ["split.smi-spec.io"]
  resources: ["trafficsplits"]
  verbs: ["list", "get", "watch"]
---
kind: ClusterRoleBinding
apiVersion: rbac.authorization.k8s.io/v1
metadata:
  name: linkerd-linkerd-destination
  labels:
    linkerd.io/control-plane-component: destination
    linkerd.io/control-plane-ns: linkerd
roleRef:
  apiGroup: rbac.authorization.k8s.io
  kind: ClusterRole
  name: linkerd-linkerd-destination
subjects:
- kind: ServiceAccount
  name: linkerd-destination
  namespace: linkerd
---
kind: ServiceAccount
apiVersion: v1
metadata:
  name: linkerd-destination
  namespace: linkerd
  labels:
    linkerd.io/control-plane-component: destination
    linkerd.io/control-plane-ns: linkerd
---
# Source: linkerd2/templates/heartbeat-rbac.yaml
---
###
### Heartbeat RBAC
###
---
apiVersion: rbac.authorization.k8s.io/v1
kind: Role
metadata:
  name: linkerd-heartbeat
  namespace: linkerd
  labels:
    linkerd.io/control-plane-ns: linkerd
rules:
- apiGroups: [""]
  resources: ["configmaps"]
  verbs: ["get"]
  resourceNames: ["linkerd-config"]
---
apiVersion: rbac.authorization.k8s.io/v1
kind: RoleBinding
metadata:
  name: linkerd-heartbeat
  namespace: linkerd
  labels:
    linkerd.io/control-plane-ns: linkerd
roleRef:
  kind: Role
  name: linkerd-heartbeat
  apiGroup: rbac.authorization.k8s.io
subjects:
- kind: ServiceAccount
  name: linkerd-heartbeat
  namespace: linkerd
---
kind: ServiceAccount
apiVersion: v1
metadata:
  name: linkerd-heartbeat
  namespace: linkerd
  labels:
    linkerd.io/control-plane-component: heartbeat
    linkerd.io/control-plane-ns: linkerd
---
# Source: linkerd2/templates/web-rbac.yaml
---
###
### Web RBAC
###
---
apiVersion: rbac.authorization.k8s.io/v1
kind: Role
metadata:
  name: linkerd-web
  namespace: linkerd
  labels:
    linkerd.io/control-plane-component: web
    linkerd.io/control-plane-ns: linkerd
rules:
- apiGroups: [""]
  resources: ["configmaps"]
  verbs: ["get"]
  resourceNames: ["linkerd-config"]
- apiGroups: [""]
  resources: ["namespaces", "configmaps"]
  verbs: ["get"]
- apiGroups: [""]
  resources: ["serviceaccounts", "pods"]
  verbs: ["list"]
- apiGroups: ["apps"]
  resources: ["replicasets"]
  verbs: ["list"]
---
apiVersion: rbac.authorization.k8s.io/v1
kind: RoleBinding
metadata:
  name: linkerd-web
  namespace: linkerd
  labels:
    linkerd.io/control-plane-component: web
    linkerd.io/control-plane-ns: linkerd
roleRef:
  kind: Role
  name: linkerd-web
  apiGroup: rbac.authorization.k8s.io
subjects:
- kind: ServiceAccount
  name: linkerd-web
  namespace: linkerd
---
apiVersion: rbac.authorization.k8s.io/v1
kind: ClusterRole
metadata:
  name: linkerd-linkerd-web-check
  labels:
    linkerd.io/control-plane-component: web
    linkerd.io/control-plane-ns: linkerd
rules:
- apiGroups: ["rbac.authorization.k8s.io"]
  resources: ["clusterroles", "clusterrolebindings"]
  verbs: ["list"]
- apiGroups: ["apiextensions.k8s.io"]
  resources: ["customresourcedefinitions"]
  verbs: ["list"]
- apiGroups: ["admissionregistration.k8s.io"]
  resources: ["mutatingwebhookconfigurations", "validatingwebhookconfigurations"]
  verbs: ["list"]
- apiGroups: ["policy"]
  resources: ["podsecuritypolicies"]
  verbs: ["list"]
- apiGroups: ["linkerd.io"]
  resources: ["serviceprofiles"]
  verbs: ["list"]
- apiGroups: ["apiregistration.k8s.io"]
  resources: ["apiservices"]
  verbs: ["get"]
---
apiVersion: rbac.authorization.k8s.io/v1
kind: ClusterRoleBinding
metadata:
  name: linkerd-linkerd-web-check
  labels:
    linkerd.io/control-plane-component: web
    linkerd.io/control-plane-ns: linkerd
roleRef:
  kind: ClusterRole
  name: linkerd-linkerd-web-check
  apiGroup: rbac.authorization.k8s.io
subjects:
- kind: ServiceAccount
  name: linkerd-web
  namespace: linkerd
---
kind: ClusterRoleBinding
apiVersion: rbac.authorization.k8s.io/v1
metadata:
  name: linkerd-linkerd-web-admin
  labels:
    linkerd.io/control-plane-component: web
    linkerd.io/control-plane-ns: linkerd
roleRef:
  apiGroup: rbac.authorization.k8s.io
  kind: ClusterRole
  name: linkerd-linkerd-tap-admin
subjects:
- kind: ServiceAccount
  name: linkerd-web
  namespace: linkerd
---
kind: ServiceAccount
apiVersion: v1
metadata:
  name: linkerd-web
  namespace: linkerd
  labels:
    linkerd.io/control-plane-component: web
    linkerd.io/control-plane-ns: linkerd
---
# Source: linkerd2/templates/serviceprofile-crd.yaml
---
###
### Service Profile CRD
###
---
apiVersion: apiextensions.k8s.io/v1beta1
kind: CustomResourceDefinition
metadata:
  name: serviceprofiles.linkerd.io
  annotations:
    linkerd.io/created-by: linkerd/helm linkerd-version
  labels:
    linkerd.io/control-plane-ns: linkerd
spec:
  group: linkerd.io
  versions:
  - name: v1alpha1
    served: true
    storage: false
  - name: v1alpha2
    served: true
    storage: true
  scope: Namespaced
  names:
    plural: serviceprofiles
    singular: serviceprofile
    kind: ServiceProfile
    shortNames:
    - sp
---
# Source: linkerd2/templates/trafficsplit-crd.yaml
---
###
### TrafficSplit CRD
### Copied from https://github.com/deislabs/smi-sdk-go/blob/cea7e1e9372304bbb6c74a3f6ca788d9eaa9cc58/crds/split.yaml
###
---
apiVersion: apiextensions.k8s.io/v1beta1
kind: CustomResourceDefinition
metadata:
  name: trafficsplits.split.smi-spec.io
  annotations:
    linkerd.io/created-by: linkerd/helm linkerd-version
  labels:
    linkerd.io/control-plane-ns: linkerd
spec:
  group: split.smi-spec.io
  version: v1alpha1
  scope: Namespaced
  names:
    kind: TrafficSplit
    shortNames:
      - ts
    plural: trafficsplits
    singular: trafficsplit
  additionalPrinterColumns:
  - name: Service
    type: string
    description: The apex service of this split.
    JSONPath: .spec.service
---
# Source: linkerd2/templates/proxy-injector-rbac.yaml
---
###
### Proxy Injector RBAC
###
---
kind: ClusterRole
apiVersion: rbac.authorization.k8s.io/v1
metadata:
  name: linkerd-linkerd-proxy-injector
  labels:
    linkerd.io/control-plane-component: proxy-injector
    linkerd.io/control-plane-ns: linkerd
rules:
- apiGroups: [""]
  resources: ["events"]
  verbs: ["create", "patch"]
- apiGroups: [""]
  resources: ["namespaces", "replicationcontrollers"]
  verbs: ["list", "get", "watch"]
- apiGroups: [""]
  resources: ["pods"]
  verbs: ["list", "watch"]
- apiGroups: ["extensions", "apps"]
  resources: ["deployments", "replicasets", "daemonsets", "statefulsets"]
  verbs: ["list", "get", "watch"]
- apiGroups: ["extensions", "batch"]
  resources: ["cronjobs", "jobs"]
  verbs: ["list", "get", "watch"]
---
kind: ClusterRoleBinding
apiVersion: rbac.authorization.k8s.io/v1
metadata:
  name: linkerd-linkerd-proxy-injector
  labels:
    linkerd.io/control-plane-component: proxy-injector
    linkerd.io/control-plane-ns: linkerd
subjects:
- kind: ServiceAccount
  name: linkerd-proxy-injector
  namespace: linkerd
  apiGroup: ""
roleRef:
  kind: ClusterRole
  name: linkerd-linkerd-proxy-injector
  apiGroup: rbac.authorization.k8s.io
---
kind: ServiceAccount
apiVersion: v1
metadata:
  name: linkerd-proxy-injector
  namespace: linkerd
  labels:
    linkerd.io/control-plane-component: proxy-injector
    linkerd.io/control-plane-ns: linkerd
---
kind: Secret
apiVersion: v1
metadata:
  name: linkerd-proxy-injector-tls
  namespace: linkerd
  labels:
    linkerd.io/control-plane-component: proxy-injector
    linkerd.io/control-plane-ns: linkerd
  annotations:
    linkerd.io/created-by: linkerd/helm linkerd-version
type: Opaque
data:
  crt.pem: dGVzdC1wcm94eS1pbmplY3Rvci1jcnQtcGVt
  key.pem: dGVzdC1wcm94eS1pbmplY3Rvci1rZXktcGVt
---
apiVersion: admissionregistration.k8s.io/v1beta1
kind: MutatingWebhookConfiguration
metadata:
  name: linkerd-proxy-injector-webhook-config
  labels:
    linkerd.io/control-plane-component: proxy-injector
    linkerd.io/control-plane-ns: linkerd
webhooks:
- name: linkerd-proxy-injector.linkerd.io
  namespaceSelector:
    matchExpressions:
    - key: config.linkerd.io/admission-webhooks
      operator: NotIn
      values:
      - disabled
  clientConfig:
    service:
      name: linkerd-proxy-injector
      namespace: linkerd
      path: "/"
    caBundle: dGVzdC1wcm94eS1pbmplY3Rvci1jYS1idW5kbGU=
  failurePolicy: Fail
  rules:
  - operations: [ "CREATE" ]
    apiGroups: [""]
    apiVersions: ["v1"]
    resources: ["pods"]
  sideEffects: None
---
# Source: linkerd2/templates/sp-validator-rbac.yaml
---
###
### Service Profile Validator RBAC
###
---
kind: ClusterRole
apiVersion: rbac.authorization.k8s.io/v1
metadata:
  name: linkerd-linkerd-sp-validator
  labels:
    linkerd.io/control-plane-component: sp-validator
    linkerd.io/control-plane-ns: linkerd
rules:
- apiGroups: [""]
  resources: ["pods"]
  verbs: ["list"]
---
kind: ClusterRoleBinding
apiVersion: rbac.authorization.k8s.io/v1
metadata:
  name: linkerd-linkerd-sp-validator
  labels:
    linkerd.io/control-plane-component: sp-validator
    linkerd.io/control-plane-ns: linkerd
subjects:
- kind: ServiceAccount
  name: linkerd-sp-validator
  namespace: linkerd
  apiGroup: ""
roleRef:
  kind: ClusterRole
  name: linkerd-linkerd-sp-validator
  apiGroup: rbac.authorization.k8s.io
---
kind: ServiceAccount
apiVersion: v1
metadata:
  name: linkerd-sp-validator
  namespace: linkerd
  labels:
    linkerd.io/control-plane-component: sp-validator
    linkerd.io/control-plane-ns: linkerd
---
kind: Secret
apiVersion: v1
metadata:
  name: linkerd-sp-validator-tls
  namespace: linkerd
  labels:
    linkerd.io/control-plane-component: sp-validator
    linkerd.io/control-plane-ns: linkerd
  annotations:
    linkerd.io/created-by: linkerd/helm linkerd-version
type: Opaque
data:
  crt.pem: dGVzdC1wcm9maWxlLXZhbGlkYXRvci1jcnQtcGVt
  key.pem: dGVzdC1wcm9maWxlLXZhbGlkYXRvci1rZXktcGVt
---
apiVersion: admissionregistration.k8s.io/v1beta1
kind: ValidatingWebhookConfiguration
metadata:
  name: linkerd-sp-validator-webhook-config
  labels:
    linkerd.io/control-plane-component: sp-validator
    linkerd.io/control-plane-ns: linkerd
webhooks:
- name: linkerd-sp-validator.linkerd.io
  namespaceSelector:
    matchExpressions:
    - key: config.linkerd.io/admission-webhooks
      operator: NotIn
      values:
      - disabled
  clientConfig:
    service:
      name: linkerd-sp-validator
      namespace: linkerd
      path: "/"
    caBundle: dGVzdC1wcm9maWxlLXZhbGlkYXRvci1jYS1idW5kbGU=
  failurePolicy: Fail
  rules:
  - operations: [ "CREATE" , "UPDATE" ]
    apiGroups: ["linkerd.io"]
    apiVersions: ["v1alpha1", "v1alpha2"]
    resources: ["serviceprofiles"]
  sideEffects: None
---
# Source: linkerd2/templates/tap-rbac.yaml
---
###
### Tap RBAC
###
---
kind: ClusterRole
apiVersion: rbac.authorization.k8s.io/v1
metadata:
  name: linkerd-linkerd-tap
  labels:
    linkerd.io/control-plane-component: tap
    linkerd.io/control-plane-ns: linkerd
rules:
- apiGroups: [""]
  resources: ["pods", "services", "replicationcontrollers", "namespaces", "nodes"]
  verbs: ["list", "get", "watch"]
- apiGroups: ["extensions", "apps"]
  resources: ["daemonsets", "deployments", "replicasets", "statefulsets"]
  verbs: ["list", "get", "watch"]
- apiGroups: ["extensions", "batch"]
  resources: ["cronjobs", "jobs"]
  verbs: ["list" , "get", "watch"]
---
kind: ClusterRole
apiVersion: rbac.authorization.k8s.io/v1
metadata:
  name: linkerd-linkerd-tap-admin
  labels:
    linkerd.io/control-plane-component: tap
    linkerd.io/control-plane-ns: linkerd
rules:
- apiGroups: ["tap.linkerd.io"]
  resources: ["*"]
  verbs: ["watch"]
---
kind: ClusterRoleBinding
apiVersion: rbac.authorization.k8s.io/v1
metadata:
  name: linkerd-linkerd-tap
  labels:
    linkerd.io/control-plane-component: tap
    linkerd.io/control-plane-ns: linkerd
roleRef:
  apiGroup: rbac.authorization.k8s.io
  kind: ClusterRole
  name: linkerd-linkerd-tap
subjects:
- kind: ServiceAccount
  name: linkerd-tap
  namespace: linkerd
---
apiVersion: rbac.authorization.k8s.io/v1
kind: ClusterRoleBinding
metadata:
  name: linkerd-linkerd-tap-auth-delegator
  labels:
    linkerd.io/control-plane-component: tap
    linkerd.io/control-plane-ns: linkerd
roleRef:
  apiGroup: rbac.authorization.k8s.io
  kind: ClusterRole
  name: system:auth-delegator
subjects:
- kind: ServiceAccount
  name: linkerd-tap
  namespace: linkerd
---
kind: ServiceAccount
apiVersion: v1
metadata:
  name: linkerd-tap
  namespace: linkerd
  labels:
    linkerd.io/control-plane-component: tap
    linkerd.io/control-plane-ns: linkerd
---
apiVersion: rbac.authorization.k8s.io/v1
kind: RoleBinding
metadata:
  name: linkerd-linkerd-tap-auth-reader
  namespace: kube-system
  labels:
    linkerd.io/control-plane-component: tap
    linkerd.io/control-plane-ns: linkerd
roleRef:
  apiGroup: rbac.authorization.k8s.io
  kind: Role
  name: extension-apiserver-authentication-reader
subjects:
- kind: ServiceAccount
  name: linkerd-tap
  namespace: linkerd
---
kind: Secret
apiVersion: v1
metadata:
  name: linkerd-tap-tls
  namespace: linkerd
  labels:
    linkerd.io/control-plane-component: tap
    linkerd.io/control-plane-ns: linkerd
  annotations:
    linkerd.io/created-by: linkerd/helm linkerd-version
type: Opaque
data:
  crt.pem: dGVzdC10YXAtY3J0LXBlbQ==
  key.pem: dGVzdC10YXAta2V5LXBlbQ==
---
apiVersion: apiregistration.k8s.io/v1
kind: APIService
metadata:
  name: v1alpha1.tap.linkerd.io
  labels:
    linkerd.io/control-plane-component: tap
    linkerd.io/control-plane-ns: linkerd
spec:
  group: tap.linkerd.io
  version: v1alpha1
  groupPriorityMinimum: 1000
  versionPriority: 100
  service:
    name: linkerd-tap
    namespace: linkerd
  caBundle: dGVzdC10YXAtY2EtYnVuZGxl
---
# Source: linkerd2/templates/psp.yaml
---
###
### Control Plane PSP
###
---
apiVersion: policy/v1beta1
kind: PodSecurityPolicy
metadata:
  name: linkerd-linkerd-control-plane
  labels:
    linkerd.io/control-plane-ns: linkerd
spec:
  allowPrivilegeEscalation: false
  readOnlyRootFilesystem: true
  allowedCapabilities:
  - NET_ADMIN
  - NET_RAW
  requiredDropCapabilities:
  - ALL
  hostNetwork: false
  hostIPC: false
  hostPID: false
  seLinux:
    rule: RunAsAny
  runAsUser:
    rule: RunAsAny
  supplementalGroups:
    rule: MustRunAs
    ranges:
    - min: 1
      max: 65535
  fsGroup:
    rule: MustRunAs
    ranges:
    - min: 1
      max: 65535
  volumes:
  - configMap
  - emptyDir
  - secret
  - projected
  - downwardAPI
  - persistentVolumeClaim
---
apiVersion: rbac.authorization.k8s.io/v1
kind: Role
metadata:
  name: linkerd-psp
  namespace: linkerd
  labels:
    linkerd.io/control-plane-ns: linkerd
rules:
- apiGroups: ['policy', 'extensions']
  resources: ['podsecuritypolicies']
  verbs: ['use']
  resourceNames:
  - linkerd-linkerd-control-plane
---
apiVersion: rbac.authorization.k8s.io/v1
kind: RoleBinding
metadata:
  name: linkerd-psp
  namespace: linkerd
  labels:
    linkerd.io/control-plane-ns: linkerd
roleRef:
  kind: Role
  name: linkerd-psp
  apiGroup: rbac.authorization.k8s.io
subjects:
- kind: ServiceAccount
  name: linkerd-controller
  namespace: linkerd
- kind: ServiceAccount
  name: linkerd-destination
  namespace: linkerd
- kind: ServiceAccount
  name: linkerd-grafana
  namespace: linkerd
- kind: ServiceAccount
  name: linkerd-heartbeat
  namespace: linkerd
- kind: ServiceAccount
  name: linkerd-identity
  namespace: linkerd
- kind: ServiceAccount
  name: linkerd-prometheus
  namespace: linkerd
- kind: ServiceAccount
  name: linkerd-proxy-injector
  namespace: linkerd
- kind: ServiceAccount
  name: linkerd-sp-validator
  namespace: linkerd
- kind: ServiceAccount
  name: linkerd-tap
  namespace: linkerd
- kind: ServiceAccount
  name: linkerd-web
  namespace: linkerd
---
# Source: linkerd2/templates/smi-metrics-rbac.yaml

---
# Source: linkerd2/templates/config.yaml
---
kind: ConfigMap
apiVersion: v1
metadata:
  name: linkerd-config
  namespace: linkerd
  labels:
    linkerd.io/control-plane-component: controller
    linkerd.io/control-plane-ns: linkerd
  annotations:
    linkerd.io/created-by: linkerd/helm linkerd-version
data:
  global: |
    {
      "linkerdNamespace": "linkerd",
      "cniEnabled": false,
      "version": "linkerd-version",
      "identityContext":{
        "trustDomain": "test.trust.domain",
        "trustAnchorsPem": "test-trust-anchor",
        "issuanceLifetime": "86400s",
        "clockSkewAllowance": "20s",
        "scheme": "linkerd.io/tls"
      },
      "autoInjectContext": null,
      "omitWebhookSideEffects": false,
      "clusterDomain": "cluster.local",
      "enableEndpointSlices": "false"
    }
  proxy: |
    {
      "proxyImage":{
        "imageName":"gcr.io/linkerd-io/proxy",
        "pullPolicy":"IfNotPresent"
      },
      "proxyInitImage":{
        "imageName":"gcr.io/linkerd-io/proxy-init",
        "pullPolicy":"IfNotPresent"
      },
      "controlPort":{
        "port": 4190
      },
      "ignoreInboundPorts":[{"portRange":"222"}],
      "ignoreOutboundPorts":[{"portRange":"111"}],
      "inboundPort":{
        "port": 4143
      },
      "adminPort":{
        "port": 4191
      },
      "outboundPort":{
        "port": 4140
      },
      "resource":{
        "requestCpu": "100m",
        "limitCpu": "1",
        "requestMemory": "20Mi",
        "limitMemory": "250Mi"
      },
      "proxyUid": 2102,
      "logLevel":{
        "level": "warn,linkerd=info"
      },
      "logFormat": "plain",
      "disableExternalProfiles": true,
      "proxyVersion": "test-proxy-version",
      "proxyInitImageVersion": "test-proxy-init-version",
      "debugImage":{
        "imageName":"gcr.io/linkerd-io/debug",
        "pullPolicy":"IfNotPresent"
      },
      "debugImageVersion": "test-debug-version",
      "destinationGetNetworks": "10.0.0.0/8,172.16.0.0/12,192.168.0.0/16",
      "outboundConnectTimeout": "1000ms",
      "inboundConnectTimeout": "100ms"
    }
  install: |
    {
      "cliVersion":"linkerd-version",
      "flags":[]
    }
---
# Source: linkerd2/templates/identity.yaml
---
###
### Identity Controller Service
###
---
kind: Secret
apiVersion: v1
metadata:
  name: linkerd-identity-issuer
  namespace: linkerd
  labels:
    linkerd.io/control-plane-component: identity
    linkerd.io/control-plane-ns: linkerd
  annotations:
    linkerd.io/created-by: linkerd/helm linkerd-version
    linkerd.io/identity-issuer-expiry: Jul 30 17:21:14 2020
data:
  crt.pem: dGVzdC1jcnQtcGVt
  key.pem: dGVzdC1rZXktcGVt
---
kind: Service
apiVersion: v1
metadata:
  name: linkerd-identity
  namespace: linkerd
  labels:
    linkerd.io/control-plane-component: identity
    linkerd.io/control-plane-ns: linkerd
  annotations:
    linkerd.io/created-by: linkerd/helm linkerd-version
spec:
  type: ClusterIP
  selector:
    linkerd.io/control-plane-component: identity
  ports:
  - name: grpc
    port: 8080
    targetPort: 8080
---
apiVersion: apps/v1
kind: Deployment
metadata:
  annotations:
    linkerd.io/created-by: linkerd/helm linkerd-version
  labels:
    app.kubernetes.io/name: identity
    app.kubernetes.io/part-of: Linkerd
    app.kubernetes.io/version: linkerd-version
    linkerd.io/control-plane-component: identity
    linkerd.io/control-plane-ns: linkerd
  name: linkerd-identity
  namespace: linkerd
spec:
  replicas: 
  selector:
    matchLabels:
      linkerd.io/control-plane-component: identity
      linkerd.io/control-plane-ns: linkerd
      linkerd.io/proxy-deployment: linkerd-identity
  strategy:
    rollingUpdate:
      maxUnavailable: 1
  template:
    metadata:
      annotations:
        linkerd.io/created-by: linkerd/helm linkerd-version
        linkerd.io/identity-mode: default
        linkerd.io/proxy-version: test-proxy-version
      labels:
        linkerd.io/control-plane-component: identity
        linkerd.io/control-plane-ns: linkerd
        linkerd.io/workload-ns: linkerd
        linkerd.io/proxy-deployment: linkerd-identity
    spec:
      nodeSelector:
        beta.kubernetes.io/os: linux
      affinity:
        podAntiAffinity:
          preferredDuringSchedulingIgnoredDuringExecution:
          - podAffinityTerm:
              labelSelector:
                matchExpressions:
                - key: linkerd.io/control-plane-component
                  operator: In
                  values:
                  - identity
              topologyKey: failure-domain.beta.kubernetes.io/zone
            weight: 100
          requiredDuringSchedulingIgnoredDuringExecution:
          - labelSelector:
              matchExpressions:
              - key: linkerd.io/control-plane-component
                operator: In
                values:
                - identity
            topologyKey: kubernetes.io/hostname
      containers:
      - args:
        - identity
        - -log-level=info
        image: :linkerd-version
        imagePullPolicy: IfNotPresent
        livenessProbe:
          httpGet:
            path: /ping
            port: 9990
          initialDelaySeconds: 10
        name: identity
        ports:
        - containerPort: 8080
          name: grpc
        - containerPort: 9990
          name: admin-http
        readinessProbe:
          failureThreshold: 7
          httpGet:
            path: /ready
            port: 9990
        resources:
          limits:
            cpu: "1"
            memory: "250Mi"
          requests:
            cpu: "100m"
            memory: "10Mi"
        securityContext:
          runAsUser: 
        volumeMounts:
        - mountPath: /var/run/linkerd/config
          name: config
        - mountPath: /var/run/linkerd/identity/issuer
          name: identity-issuer
      - env:
        - name: LINKERD2_PROXY_LOG
          value: warn,linkerd=info
        - name: LINKERD2_PROXY_LOG_FORMAT
          value: plain
        - name: LINKERD2_PROXY_DESTINATION_SVC_ADDR
          value: linkerd-dst.linkerd.svc.cluster.local:8086
        - name: LINKERD2_PROXY_DESTINATION_GET_NETWORKS
          value: "10.0.0.0/8,172.16.0.0/12,192.168.0.0/16"
        - name: LINKERD2_PROXY_INBOUND_CONNECT_TIMEOUT
          value: "100ms"
        - name: LINKERD2_PROXY_OUTBOUND_CONNECT_TIMEOUT
          value: "1000ms"
        - name: LINKERD2_PROXY_CONTROL_LISTEN_ADDR
          value: 0.0.0.0:4190
        - name: LINKERD2_PROXY_ADMIN_LISTEN_ADDR
          value: 0.0.0.0:4191
        - name: LINKERD2_PROXY_OUTBOUND_LISTEN_ADDR
          value: 127.0.0.1:4140
        - name: LINKERD2_PROXY_INBOUND_LISTEN_ADDR
          value: 0.0.0.0:4143
        - name: LINKERD2_PROXY_DESTINATION_GET_SUFFIXES
          value: svc.cluster.local.
        - name: LINKERD2_PROXY_DESTINATION_PROFILE_SUFFIXES
          value: svc.cluster.local.
        - name: LINKERD2_PROXY_INBOUND_ACCEPT_KEEPALIVE
          value: 10000ms
        - name: LINKERD2_PROXY_OUTBOUND_CONNECT_KEEPALIVE
          value: 10000ms
        - name: _pod_ns
          valueFrom:
            fieldRef:
              fieldPath: metadata.namespace
        - name: _pod_nodeName
          valueFrom:
             fieldRef:
              fieldPath: spec.nodeName
        - name: LINKERD2_PROXY_DESTINATION_CONTEXT
          value: |
            {"ns":"$(_pod_ns)", "nodeName":"$(_pod_nodeName)"}
        - name: LINKERD2_PROXY_IDENTITY_DIR
          value: /var/run/linkerd/identity/end-entity
        - name: LINKERD2_PROXY_IDENTITY_TRUST_ANCHORS
          value: |
            test-trust-anchor
        - name: LINKERD2_PROXY_IDENTITY_TOKEN_FILE
          value: /var/run/secrets/kubernetes.io/serviceaccount/token
        - name: LINKERD2_PROXY_IDENTITY_SVC_ADDR
          value: localhost.:8080
        - name: _pod_sa
          valueFrom:
            fieldRef:
              fieldPath: spec.serviceAccountName
        - name: _l5d_ns
          value: linkerd
        - name: _l5d_trustdomain
          value: test.trust.domain
        - name: LINKERD2_PROXY_IDENTITY_LOCAL_NAME
          value: $(_pod_sa).$(_pod_ns).serviceaccount.identity.$(_l5d_ns).$(_l5d_trustdomain)
        - name: LINKERD2_PROXY_IDENTITY_SVC_NAME
          value: linkerd-identity.$(_l5d_ns).serviceaccount.identity.$(_l5d_ns).$(_l5d_trustdomain)
        - name: LINKERD2_PROXY_DESTINATION_SVC_NAME
          value: linkerd-destination.$(_l5d_ns).serviceaccount.identity.$(_l5d_ns).$(_l5d_trustdomain)
        - name: LINKERD2_PROXY_TAP_SVC_NAME
          value: linkerd-tap.$(_l5d_ns).serviceaccount.identity.$(_l5d_ns).$(_l5d_trustdomain)
        image: gcr.io/linkerd-io/proxy:test-proxy-version
        imagePullPolicy: IfNotPresent
        livenessProbe:
          httpGet:
            path: /live
            port: 4191
          initialDelaySeconds: 10
        name: linkerd-proxy
        ports:
        - containerPort: 4143
          name: linkerd-proxy
        - containerPort: 4191
          name: linkerd-admin
        readinessProbe:
          httpGet:
            path: /ready
            port: 4191
          initialDelaySeconds: 2
        resources:
          limits:
            cpu: "1"
            memory: "250Mi"
          requests:
            cpu: "100m"
            memory: "20Mi"
        securityContext:
          allowPrivilegeEscalation: false
          readOnlyRootFilesystem: true
          runAsUser: 2102
        terminationMessagePolicy: FallbackToLogsOnError
        volumeMounts:
        - mountPath: /var/run/linkerd/identity/end-entity
          name: linkerd-identity-end-entity
      initContainers:
      - args:
        - --incoming-proxy-port
        - "4143"
        - --outgoing-proxy-port
        - "4140"
        - --proxy-uid
        - "2102"
        - --inbound-ports-to-ignore
        - 4190,4191,222
        - --outbound-ports-to-ignore
        - 443,111
        image: gcr.io/linkerd-io/proxy-init:test-proxy-init-version
        imagePullPolicy: IfNotPresent
        name: linkerd-init
        resources:
          limits:
            cpu: "100m"
            memory: "50Mi"
          requests:
            cpu: "10m"
            memory: "10Mi"
        securityContext:
          allowPrivilegeEscalation: false
          capabilities:
            add:
            - NET_ADMIN
            - NET_RAW
          privileged: false
          readOnlyRootFilesystem: true
          runAsNonRoot: false
          runAsUser: 0
        terminationMessagePolicy: FallbackToLogsOnError
        volumeMounts:
        - mountPath: /run
          name: linkerd-proxy-init-xtables-lock
      serviceAccountName: linkerd-identity
      volumes:
      - configMap:
          name: linkerd-config
        name: config
      - name: identity-issuer
        secret:
          secretName: linkerd-identity-issuer
      - emptyDir: {}
        name: linkerd-proxy-init-xtables-lock
      - emptyDir:
          medium: Memory
        name: linkerd-identity-end-entity
---
# Source: linkerd2/templates/destination.yaml
---
###
### Destination Controller Service
###
---
kind: Service
apiVersion: v1
metadata:
  name: linkerd-dst
  namespace: linkerd
  labels:
    linkerd.io/control-plane-component: destination
    linkerd.io/control-plane-ns: linkerd
  annotations:
    linkerd.io/created-by: linkerd/helm linkerd-version
spec:
  type: ClusterIP
  selector:
    linkerd.io/control-plane-component: destination
  ports:
  - name: grpc
    port: 8086
    targetPort: 8086
---
apiVersion: apps/v1
kind: Deployment
metadata:
  annotations:
    linkerd.io/created-by: linkerd/helm linkerd-version
  labels:
    app.kubernetes.io/name: destination
    app.kubernetes.io/part-of: Linkerd
    app.kubernetes.io/version: linkerd-version
    linkerd.io/control-plane-component: destination
    linkerd.io/control-plane-ns: linkerd
  name: linkerd-destination
  namespace: linkerd
spec:
  replicas: 
  selector:
    matchLabels:
      linkerd.io/control-plane-component: destination
      linkerd.io/control-plane-ns: linkerd
      linkerd.io/proxy-deployment: linkerd-destination
  strategy:
    rollingUpdate:
      maxUnavailable: 1
  template:
    metadata:
      annotations:
        linkerd.io/created-by: linkerd/helm linkerd-version
        linkerd.io/identity-mode: default
        linkerd.io/proxy-version: test-proxy-version
      labels:
        linkerd.io/control-plane-component: destination
        linkerd.io/control-plane-ns: linkerd
        linkerd.io/workload-ns: linkerd
        linkerd.io/proxy-deployment: linkerd-destination
    spec:
      nodeSelector:
        beta.kubernetes.io/os: linux
      affinity:
        podAntiAffinity:
          preferredDuringSchedulingIgnoredDuringExecution:
          - podAffinityTerm:
              labelSelector:
                matchExpressions:
                - key: linkerd.io/control-plane-component
                  operator: In
                  values:
                  - destination
              topologyKey: failure-domain.beta.kubernetes.io/zone
            weight: 100
          requiredDuringSchedulingIgnoredDuringExecution:
          - labelSelector:
              matchExpressions:
              - key: linkerd.io/control-plane-component
                operator: In
                values:
                - destination
            topologyKey: kubernetes.io/hostname
      containers:
      - args:
        - destination
        - -addr=:8086
        - -controller-namespace=linkerd
        - -enable-h2-upgrade=true
        - -log-level=info
        image: :linkerd-version
        imagePullPolicy: IfNotPresent
        livenessProbe:
          httpGet:
            path: /ping
            port: 9996
          initialDelaySeconds: 10
        name: destination
        ports:
        - containerPort: 8086
          name: grpc
        - containerPort: 9996
          name: admin-http
        readinessProbe:
          failureThreshold: 7
          httpGet:
            path: /ready
            port: 9996
        resources:
          limits:
            cpu: "1"
            memory: "250Mi"
          requests:
            cpu: "100m"
            memory: "50Mi"
        securityContext:
          runAsUser: 
        volumeMounts:
        - mountPath: /var/run/linkerd/config
          name: config
      - env:
        - name: LINKERD2_PROXY_LOG
          value: warn,linkerd=info
        - name: LINKERD2_PROXY_LOG_FORMAT
          value: plain
        - name: LINKERD2_PROXY_DESTINATION_SVC_ADDR
          value: localhost.:8086
        - name: LINKERD2_PROXY_DESTINATION_GET_NETWORKS
          value: "10.0.0.0/8,172.16.0.0/12,192.168.0.0/16"
        - name: LINKERD2_PROXY_INBOUND_CONNECT_TIMEOUT
          value: "100ms"
        - name: LINKERD2_PROXY_OUTBOUND_CONNECT_TIMEOUT
          value: "1000ms"
        - name: LINKERD2_PROXY_CONTROL_LISTEN_ADDR
          value: 0.0.0.0:4190
        - name: LINKERD2_PROXY_ADMIN_LISTEN_ADDR
          value: 0.0.0.0:4191
        - name: LINKERD2_PROXY_OUTBOUND_LISTEN_ADDR
          value: 127.0.0.1:4140
        - name: LINKERD2_PROXY_INBOUND_LISTEN_ADDR
          value: 0.0.0.0:4143
        - name: LINKERD2_PROXY_DESTINATION_GET_SUFFIXES
          value: svc.cluster.local.
        - name: LINKERD2_PROXY_DESTINATION_PROFILE_SUFFIXES
          value: svc.cluster.local.
        - name: LINKERD2_PROXY_INBOUND_ACCEPT_KEEPALIVE
          value: 10000ms
        - name: LINKERD2_PROXY_OUTBOUND_CONNECT_KEEPALIVE
          value: 10000ms
        - name: _pod_ns
          valueFrom:
            fieldRef:
              fieldPath: metadata.namespace
        - name: _pod_nodeName
          valueFrom:
             fieldRef:
              fieldPath: spec.nodeName
        - name: LINKERD2_PROXY_DESTINATION_CONTEXT
          value: |
            {"ns":"$(_pod_ns)", "nodeName":"$(_pod_nodeName)"}
        - name: LINKERD2_PROXY_IDENTITY_DIR
          value: /var/run/linkerd/identity/end-entity
        - name: LINKERD2_PROXY_IDENTITY_TRUST_ANCHORS
          value: |
            test-trust-anchor
        - name: LINKERD2_PROXY_IDENTITY_TOKEN_FILE
          value: /var/run/secrets/kubernetes.io/serviceaccount/token
        - name: LINKERD2_PROXY_IDENTITY_SVC_ADDR
          value: linkerd-identity.linkerd.svc.cluster.local:8080
        - name: _pod_sa
          valueFrom:
            fieldRef:
              fieldPath: spec.serviceAccountName
        - name: _l5d_ns
          value: linkerd
        - name: _l5d_trustdomain
          value: test.trust.domain
        - name: LINKERD2_PROXY_IDENTITY_LOCAL_NAME
          value: $(_pod_sa).$(_pod_ns).serviceaccount.identity.$(_l5d_ns).$(_l5d_trustdomain)
        - name: LINKERD2_PROXY_IDENTITY_SVC_NAME
          value: linkerd-identity.$(_l5d_ns).serviceaccount.identity.$(_l5d_ns).$(_l5d_trustdomain)
        - name: LINKERD2_PROXY_DESTINATION_SVC_NAME
          value: linkerd-destination.$(_l5d_ns).serviceaccount.identity.$(_l5d_ns).$(_l5d_trustdomain)
        - name: LINKERD2_PROXY_TAP_SVC_NAME
          value: linkerd-tap.$(_l5d_ns).serviceaccount.identity.$(_l5d_ns).$(_l5d_trustdomain)
        image: gcr.io/linkerd-io/proxy:test-proxy-version
        imagePullPolicy: IfNotPresent
        livenessProbe:
          httpGet:
            path: /live
            port: 4191
          initialDelaySeconds: 10
        name: linkerd-proxy
        ports:
        - containerPort: 4143
          name: linkerd-proxy
        - containerPort: 4191
          name: linkerd-admin
        readinessProbe:
          httpGet:
            path: /ready
            port: 4191
          initialDelaySeconds: 2
        resources:
          limits:
            cpu: "1"
            memory: "250Mi"
          requests:
            cpu: "100m"
            memory: "20Mi"
        securityContext:
          allowPrivilegeEscalation: false
          readOnlyRootFilesystem: true
          runAsUser: 2102
        terminationMessagePolicy: FallbackToLogsOnError
        volumeMounts:
        - mountPath: /var/run/linkerd/identity/end-entity
          name: linkerd-identity-end-entity
      initContainers:
      - args:
        - --incoming-proxy-port
        - "4143"
        - --outgoing-proxy-port
        - "4140"
        - --proxy-uid
        - "2102"
        - --inbound-ports-to-ignore
        - 4190,4191,222
        - --outbound-ports-to-ignore
        - 443,111
        image: gcr.io/linkerd-io/proxy-init:test-proxy-init-version
        imagePullPolicy: IfNotPresent
        name: linkerd-init
        resources:
          limits:
            cpu: "100m"
            memory: "50Mi"
          requests:
            cpu: "10m"
            memory: "10Mi"
        securityContext:
          allowPrivilegeEscalation: false
          capabilities:
            add:
            - NET_ADMIN
            - NET_RAW
          privileged: false
          readOnlyRootFilesystem: true
          runAsNonRoot: false
          runAsUser: 0
        terminationMessagePolicy: FallbackToLogsOnError
        volumeMounts:
        - mountPath: /run
          name: linkerd-proxy-init-xtables-lock
      serviceAccountName: linkerd-destination
      volumes:
      - configMap:
          name: linkerd-config
        name: config
      - emptyDir: {}
        name: linkerd-proxy-init-xtables-lock
      - emptyDir:
          medium: Memory
        name: linkerd-identity-end-entity
---
# Source: linkerd2/templates/heartbeat.yaml
---
###
### Heartbeat
###
---
apiVersion: batch/v1beta1
kind: CronJob
metadata:
  name: linkerd-heartbeat
  namespace: linkerd
  labels:
    app.kubernetes.io/name: heartbeat
    app.kubernetes.io/part-of: Linkerd
    app.kubernetes.io/version: linkerd-version
    linkerd.io/control-plane-component: heartbeat
    linkerd.io/control-plane-ns: linkerd
  annotations:
    linkerd.io/created-by: linkerd/helm linkerd-version
spec:
  schedule: "0 0 * * *"
  successfulJobsHistoryLimit: 0
  jobTemplate:
    spec:
      template:
        metadata:
          labels:
            linkerd.io/control-plane-component: heartbeat
            linkerd.io/workload-ns: linkerd
          annotations:
            linkerd.io/created-by: linkerd/helm linkerd-version
        spec:
          nodeSelector:
            beta.kubernetes.io/os: linux
          serviceAccountName: linkerd-heartbeat
          restartPolicy: Never
          containers:
          - name: heartbeat
            image: :linkerd-version
            imagePullPolicy: IfNotPresent
            args:
            - "heartbeat"
            - "-controller-namespace=linkerd"
            - "-log-level=info"
            - "-prometheus-url=http://linkerd-prometheus.linkerd.svc.cluster.local:9090"
            resources:
              limits:
                cpu: "1"
                memory: "250Mi"
              requests:
                cpu: "100m"
                memory: "50Mi"
            securityContext:
              runAsUser: 
---
# Source: linkerd2/templates/web.yaml
---
###
### Web
###
---
kind: Service
apiVersion: v1
metadata:
  name: linkerd-web
  namespace: linkerd
  labels:
    linkerd.io/control-plane-component: web
    linkerd.io/control-plane-ns: linkerd
  annotations:
    linkerd.io/created-by: linkerd/helm linkerd-version
spec:
  type: ClusterIP
  selector:
    linkerd.io/control-plane-component: web
  ports:
  - name: http
    port: 8084
    targetPort: 8084
  - name: admin-http
    port: 9994
    targetPort: 9994
---
apiVersion: apps/v1
kind: Deployment
metadata:
  annotations:
    linkerd.io/created-by: linkerd/helm linkerd-version
  labels:
    app.kubernetes.io/name: web
    app.kubernetes.io/part-of: Linkerd
    app.kubernetes.io/version: linkerd-version
    linkerd.io/control-plane-component: web
    linkerd.io/control-plane-ns: linkerd
  name: linkerd-web
  namespace: linkerd
spec:
  replicas: 1
  selector:
    matchLabels:
      linkerd.io/control-plane-component: web
      linkerd.io/control-plane-ns: linkerd
      linkerd.io/proxy-deployment: linkerd-web
  template:
    metadata:
      annotations:
        linkerd.io/created-by: linkerd/helm linkerd-version
        linkerd.io/identity-mode: default
        linkerd.io/proxy-version: test-proxy-version
      labels:
        linkerd.io/control-plane-component: web
        linkerd.io/control-plane-ns: linkerd
        linkerd.io/workload-ns: linkerd
        linkerd.io/proxy-deployment: linkerd-web
    spec:
      nodeSelector:
        beta.kubernetes.io/os: linux
      containers:
      - args:
        - -api-addr=linkerd-controller-api.linkerd.svc.cluster.local:8085
        - -grafana-addr=linkerd-grafana.linkerd.svc.cluster.local:3000
        - -controller-namespace=linkerd
        - -log-level=info
        - -enforced-host=^(localhost|127\.0\.0\.1|linkerd-web\.linkerd\.svc\.cluster\.local|linkerd-web\.linkerd\.svc|\[::1\])(:\d+)?$
        image: gcr.io/linkerd-io/web:linkerd-version
        imagePullPolicy: IfNotPresent
        livenessProbe:
          httpGet:
            path: /ping
            port: 9994
          initialDelaySeconds: 10
        name: web
        ports:
        - containerPort: 8084
          name: http
        - containerPort: 9994
          name: admin-http
        readinessProbe:
          failureThreshold: 7
          httpGet:
            path: /ready
            port: 9994
        resources:
          limits:
            cpu: "1"
            memory: "250Mi"
          requests:
            cpu: "100m"
            memory: "50Mi"
        securityContext:
          runAsUser: 
        volumeMounts:
        - mountPath: /var/run/linkerd/config
          name: config
      - env:
        - name: LINKERD2_PROXY_LOG
          value: warn,linkerd=info
        - name: LINKERD2_PROXY_LOG_FORMAT
          value: plain
        - name: LINKERD2_PROXY_DESTINATION_SVC_ADDR
          value: linkerd-dst.linkerd.svc.cluster.local:8086
        - name: LINKERD2_PROXY_DESTINATION_GET_NETWORKS
          value: "10.0.0.0/8,172.16.0.0/12,192.168.0.0/16"
        - name: LINKERD2_PROXY_INBOUND_CONNECT_TIMEOUT
          value: "100ms"
        - name: LINKERD2_PROXY_OUTBOUND_CONNECT_TIMEOUT
          value: "1000ms"
        - name: LINKERD2_PROXY_CONTROL_LISTEN_ADDR
          value: 0.0.0.0:4190
        - name: LINKERD2_PROXY_ADMIN_LISTEN_ADDR
          value: 0.0.0.0:4191
        - name: LINKERD2_PROXY_OUTBOUND_LISTEN_ADDR
          value: 127.0.0.1:4140
        - name: LINKERD2_PROXY_INBOUND_LISTEN_ADDR
          value: 0.0.0.0:4143
        - name: LINKERD2_PROXY_DESTINATION_GET_SUFFIXES
          value: svc.cluster.local.
        - name: LINKERD2_PROXY_DESTINATION_PROFILE_SUFFIXES
          value: svc.cluster.local.
        - name: LINKERD2_PROXY_INBOUND_ACCEPT_KEEPALIVE
          value: 10000ms
        - name: LINKERD2_PROXY_OUTBOUND_CONNECT_KEEPALIVE
          value: 10000ms
        - name: _pod_ns
          valueFrom:
            fieldRef:
              fieldPath: metadata.namespace
        - name: _pod_nodeName
          valueFrom:
             fieldRef:
              fieldPath: spec.nodeName
        - name: LINKERD2_PROXY_DESTINATION_CONTEXT
          value: |
            {"ns":"$(_pod_ns)", "nodeName":"$(_pod_nodeName)"}
        - name: LINKERD2_PROXY_IDENTITY_DIR
          value: /var/run/linkerd/identity/end-entity
        - name: LINKERD2_PROXY_IDENTITY_TRUST_ANCHORS
          value: |
            test-trust-anchor
        - name: LINKERD2_PROXY_IDENTITY_TOKEN_FILE
          value: /var/run/secrets/kubernetes.io/serviceaccount/token
        - name: LINKERD2_PROXY_IDENTITY_SVC_ADDR
          value: linkerd-identity.linkerd.svc.cluster.local:8080
        - name: _pod_sa
          valueFrom:
            fieldRef:
              fieldPath: spec.serviceAccountName
        - name: _l5d_ns
          value: linkerd
        - name: _l5d_trustdomain
          value: test.trust.domain
        - name: LINKERD2_PROXY_IDENTITY_LOCAL_NAME
          value: $(_pod_sa).$(_pod_ns).serviceaccount.identity.$(_l5d_ns).$(_l5d_trustdomain)
        - name: LINKERD2_PROXY_IDENTITY_SVC_NAME
          value: linkerd-identity.$(_l5d_ns).serviceaccount.identity.$(_l5d_ns).$(_l5d_trustdomain)
        - name: LINKERD2_PROXY_DESTINATION_SVC_NAME
          value: linkerd-destination.$(_l5d_ns).serviceaccount.identity.$(_l5d_ns).$(_l5d_trustdomain)
        - name: LINKERD2_PROXY_TAP_SVC_NAME
          value: linkerd-tap.$(_l5d_ns).serviceaccount.identity.$(_l5d_ns).$(_l5d_trustdomain)
        image: gcr.io/linkerd-io/proxy:test-proxy-version
        imagePullPolicy: IfNotPresent
        livenessProbe:
          httpGet:
            path: /live
            port: 4191
          initialDelaySeconds: 10
        name: linkerd-proxy
        ports:
        - containerPort: 4143
          name: linkerd-proxy
        - containerPort: 4191
          name: linkerd-admin
        readinessProbe:
          httpGet:
            path: /ready
            port: 4191
          initialDelaySeconds: 2
        resources:
          limits:
            cpu: "1"
            memory: "250Mi"
          requests:
            cpu: "100m"
            memory: "20Mi"
        securityContext:
          allowPrivilegeEscalation: false
          readOnlyRootFilesystem: true
          runAsUser: 2102
        terminationMessagePolicy: FallbackToLogsOnError
        volumeMounts:
        - mountPath: /var/run/linkerd/identity/end-entity
          name: linkerd-identity-end-entity
      initContainers:
      - args:
        - --incoming-proxy-port
        - "4143"
        - --outgoing-proxy-port
        - "4140"
        - --proxy-uid
        - "2102"
        - --inbound-ports-to-ignore
        - 4190,4191,222
        - --outbound-ports-to-ignore
        - 443,111
        image: gcr.io/linkerd-io/proxy-init:test-proxy-init-version
        imagePullPolicy: IfNotPresent
        name: linkerd-init
        resources:
          limits:
            cpu: "100m"
            memory: "50Mi"
          requests:
            cpu: "10m"
            memory: "10Mi"
        securityContext:
          allowPrivilegeEscalation: false
          capabilities:
            add:
            - NET_ADMIN
            - NET_RAW
          privileged: false
          readOnlyRootFilesystem: true
          runAsNonRoot: false
          runAsUser: 0
        terminationMessagePolicy: FallbackToLogsOnError
        volumeMounts:
        - mountPath: /run
          name: linkerd-proxy-init-xtables-lock
      serviceAccountName: linkerd-web
      volumes:
      - configMap:
          name: linkerd-config
        name: config
      - emptyDir: {}
        name: linkerd-proxy-init-xtables-lock
      - emptyDir:
          medium: Memory
        name: linkerd-identity-end-entity
---
# Source: linkerd2/templates/proxy-injector.yaml
---
###
### Proxy Injector
###
---
apiVersion: apps/v1
kind: Deployment
metadata:
  annotations:
    linkerd.io/created-by: linkerd/helm linkerd-version
  labels:
    app.kubernetes.io/name: proxy-injector
    app.kubernetes.io/part-of: Linkerd
    app.kubernetes.io/version: linkerd-version
    linkerd.io/control-plane-component: proxy-injector
    linkerd.io/control-plane-ns: linkerd
  name: linkerd-proxy-injector
  namespace: linkerd
spec:
  replicas: 
  selector:
    matchLabels:
      linkerd.io/control-plane-component: proxy-injector
  strategy:
    rollingUpdate:
      maxUnavailable: 1
  template:
    metadata:
      annotations:
        linkerd.io/helm-release-version: "0"
        linkerd.io/created-by: linkerd/helm linkerd-version
        linkerd.io/identity-mode: default
        linkerd.io/proxy-version: test-proxy-version
      labels:
        linkerd.io/control-plane-component: proxy-injector
        linkerd.io/control-plane-ns: linkerd
        linkerd.io/workload-ns: linkerd
        linkerd.io/proxy-deployment: linkerd-proxy-injector
    spec:
      nodeSelector:
        beta.kubernetes.io/os: linux
      affinity:
        podAntiAffinity:
          preferredDuringSchedulingIgnoredDuringExecution:
          - podAffinityTerm:
              labelSelector:
                matchExpressions:
                - key: linkerd.io/control-plane-component
                  operator: In
                  values:
                  - proxy-injector
              topologyKey: failure-domain.beta.kubernetes.io/zone
            weight: 100
          requiredDuringSchedulingIgnoredDuringExecution:
          - labelSelector:
              matchExpressions:
              - key: linkerd.io/control-plane-component
                operator: In
                values:
                - proxy-injector
            topologyKey: kubernetes.io/hostname
      containers:
      - args:
        - proxy-injector
        - -log-level=info
        image: :linkerd-version
        imagePullPolicy: IfNotPresent
        livenessProbe:
          httpGet:
            path: /ping
            port: 9995
          initialDelaySeconds: 10
        name: proxy-injector
        ports:
        - containerPort: 8443
          name: proxy-injector
        - containerPort: 9995
          name: admin-http
        readinessProbe:
          failureThreshold: 7
          httpGet:
            path: /ready
            port: 9995
        resources:
          limits:
            cpu: "1"
            memory: "250Mi"
          requests:
            cpu: "100m"
            memory: "50Mi"
        securityContext:
          runAsUser: 
        volumeMounts:
        - mountPath: /var/run/linkerd/config
          name: config
        - mountPath: /var/run/linkerd/tls
          name: tls
          readOnly: true
      - env:
        - name: LINKERD2_PROXY_LOG
          value: warn,linkerd=info
        - name: LINKERD2_PROXY_LOG_FORMAT
          value: plain
        - name: LINKERD2_PROXY_DESTINATION_SVC_ADDR
          value: linkerd-dst.linkerd.svc.cluster.local:8086
        - name: LINKERD2_PROXY_DESTINATION_GET_NETWORKS
          value: "10.0.0.0/8,172.16.0.0/12,192.168.0.0/16"
        - name: LINKERD2_PROXY_INBOUND_CONNECT_TIMEOUT
          value: "100ms"
        - name: LINKERD2_PROXY_OUTBOUND_CONNECT_TIMEOUT
          value: "1000ms"
        - name: LINKERD2_PROXY_CONTROL_LISTEN_ADDR
          value: 0.0.0.0:4190
        - name: LINKERD2_PROXY_ADMIN_LISTEN_ADDR
          value: 0.0.0.0:4191
        - name: LINKERD2_PROXY_OUTBOUND_LISTEN_ADDR
          value: 127.0.0.1:4140
        - name: LINKERD2_PROXY_INBOUND_LISTEN_ADDR
          value: 0.0.0.0:4143
        - name: LINKERD2_PROXY_DESTINATION_GET_SUFFIXES
          value: svc.cluster.local.
        - name: LINKERD2_PROXY_DESTINATION_PROFILE_SUFFIXES
          value: svc.cluster.local.
        - name: LINKERD2_PROXY_INBOUND_ACCEPT_KEEPALIVE
          value: 10000ms
        - name: LINKERD2_PROXY_OUTBOUND_CONNECT_KEEPALIVE
          value: 10000ms
        - name: _pod_ns
          valueFrom:
            fieldRef:
              fieldPath: metadata.namespace
        - name: _pod_nodeName
          valueFrom:
             fieldRef:
              fieldPath: spec.nodeName
        - name: LINKERD2_PROXY_DESTINATION_CONTEXT
          value: |
            {"ns":"$(_pod_ns)", "nodeName":"$(_pod_nodeName)"}
        - name: LINKERD2_PROXY_IDENTITY_DIR
          value: /var/run/linkerd/identity/end-entity
        - name: LINKERD2_PROXY_IDENTITY_TRUST_ANCHORS
          value: |
            test-trust-anchor
        - name: LINKERD2_PROXY_IDENTITY_TOKEN_FILE
          value: /var/run/secrets/kubernetes.io/serviceaccount/token
        - name: LINKERD2_PROXY_IDENTITY_SVC_ADDR
          value: linkerd-identity.linkerd.svc.cluster.local:8080
        - name: _pod_sa
          valueFrom:
            fieldRef:
              fieldPath: spec.serviceAccountName
        - name: _l5d_ns
          value: linkerd
        - name: _l5d_trustdomain
          value: test.trust.domain
        - name: LINKERD2_PROXY_IDENTITY_LOCAL_NAME
          value: $(_pod_sa).$(_pod_ns).serviceaccount.identity.$(_l5d_ns).$(_l5d_trustdomain)
        - name: LINKERD2_PROXY_IDENTITY_SVC_NAME
          value: linkerd-identity.$(_l5d_ns).serviceaccount.identity.$(_l5d_ns).$(_l5d_trustdomain)
        - name: LINKERD2_PROXY_DESTINATION_SVC_NAME
          value: linkerd-destination.$(_l5d_ns).serviceaccount.identity.$(_l5d_ns).$(_l5d_trustdomain)
        - name: LINKERD2_PROXY_TAP_SVC_NAME
          value: linkerd-tap.$(_l5d_ns).serviceaccount.identity.$(_l5d_ns).$(_l5d_trustdomain)
        image: gcr.io/linkerd-io/proxy:test-proxy-version
        imagePullPolicy: IfNotPresent
        livenessProbe:
          httpGet:
            path: /live
            port: 4191
          initialDelaySeconds: 10
        name: linkerd-proxy
        ports:
        - containerPort: 4143
          name: linkerd-proxy
        - containerPort: 4191
          name: linkerd-admin
        readinessProbe:
          httpGet:
            path: /ready
            port: 4191
          initialDelaySeconds: 2
        resources:
          limits:
            cpu: "1"
            memory: "250Mi"
          requests:
            cpu: "100m"
            memory: "20Mi"
        securityContext:
          allowPrivilegeEscalation: false
          readOnlyRootFilesystem: true
          runAsUser: 2102
        terminationMessagePolicy: FallbackToLogsOnError
        volumeMounts:
        - mountPath: /var/run/linkerd/identity/end-entity
          name: linkerd-identity-end-entity
      initContainers:
      - args:
        - --incoming-proxy-port
        - "4143"
        - --outgoing-proxy-port
        - "4140"
        - --proxy-uid
        - "2102"
        - --inbound-ports-to-ignore
        - 4190,4191,222
        - --outbound-ports-to-ignore
        - 443,111
        image: gcr.io/linkerd-io/proxy-init:test-proxy-init-version
        imagePullPolicy: IfNotPresent
        name: linkerd-init
        resources:
          limits:
            cpu: "100m"
            memory: "50Mi"
          requests:
            cpu: "10m"
            memory: "10Mi"
        securityContext:
          allowPrivilegeEscalation: false
          capabilities:
            add:
            - NET_ADMIN
            - NET_RAW
          privileged: false
          readOnlyRootFilesystem: true
          runAsNonRoot: false
          runAsUser: 0
        terminationMessagePolicy: FallbackToLogsOnError
        volumeMounts:
        - mountPath: /run
          name: linkerd-proxy-init-xtables-lock
      serviceAccountName: linkerd-proxy-injector
      volumes:
      - configMap:
          name: linkerd-config
        name: config
      - name: tls
        secret:
          secretName: linkerd-proxy-injector-tls
      - emptyDir: {}
        name: linkerd-proxy-init-xtables-lock
      - emptyDir:
          medium: Memory
        name: linkerd-identity-end-entity
---
kind: Service
apiVersion: v1
metadata:
  name: linkerd-proxy-injector
  namespace: linkerd
  labels:
    linkerd.io/control-plane-component: proxy-injector
    linkerd.io/control-plane-ns: linkerd
  annotations:
    linkerd.io/created-by: linkerd/helm linkerd-version
spec:
  type: ClusterIP
  selector:
    linkerd.io/control-plane-component: proxy-injector
  ports:
  - name: proxy-injector
    port: 443
    targetPort: proxy-injector
---
# Source: linkerd2/templates/sp-validator.yaml
---
###
### Service Profile Validator
###
---
kind: Service
apiVersion: v1
metadata:
  name: linkerd-sp-validator
  namespace: linkerd
  labels:
    linkerd.io/control-plane-component: sp-validator
    linkerd.io/control-plane-ns: linkerd
  annotations:
    linkerd.io/created-by: linkerd/helm linkerd-version
spec:
  type: ClusterIP
  selector:
    linkerd.io/control-plane-component: sp-validator
  ports:
  - name: sp-validator
    port: 443
    targetPort: sp-validator
---
apiVersion: apps/v1
kind: Deployment
metadata:
  annotations:
    linkerd.io/created-by: linkerd/helm linkerd-version
  labels:
    app.kubernetes.io/name: sp-validator
    app.kubernetes.io/part-of: Linkerd
    app.kubernetes.io/version: linkerd-version
    linkerd.io/control-plane-component: sp-validator
    linkerd.io/control-plane-ns: linkerd
  name: linkerd-sp-validator
  namespace: linkerd
spec:
  replicas: 
  selector:
    matchLabels:
      linkerd.io/control-plane-component: sp-validator
  strategy:
    rollingUpdate:
      maxUnavailable: 1
  template:
    metadata:
      annotations:
        linkerd.io/helm-release-version: "0"
        linkerd.io/created-by: linkerd/helm linkerd-version
        linkerd.io/identity-mode: default
        linkerd.io/proxy-version: test-proxy-version
      labels:
        linkerd.io/control-plane-component: sp-validator
        linkerd.io/control-plane-ns: linkerd
        linkerd.io/workload-ns: linkerd
        linkerd.io/proxy-deployment: linkerd-sp-validator
    spec:
      nodeSelector:
        beta.kubernetes.io/os: linux
      affinity:
        podAntiAffinity:
          preferredDuringSchedulingIgnoredDuringExecution:
          - podAffinityTerm:
              labelSelector:
                matchExpressions:
                - key: linkerd.io/control-plane-component
                  operator: In
                  values:
                  - sp-validator
              topologyKey: failure-domain.beta.kubernetes.io/zone
            weight: 100
          requiredDuringSchedulingIgnoredDuringExecution:
          - labelSelector:
              matchExpressions:
              - key: linkerd.io/control-plane-component
                operator: In
                values:
                - sp-validator
            topologyKey: kubernetes.io/hostname
      containers:
      - args:
        - sp-validator
        - -log-level=info
        image: :linkerd-version
        imagePullPolicy: IfNotPresent
        livenessProbe:
          httpGet:
            path: /ping
            port: 9997
          initialDelaySeconds: 10
        name: sp-validator
        ports:
        - containerPort: 8443
          name: sp-validator
        - containerPort: 9997
          name: admin-http
        readinessProbe:
          failureThreshold: 7
          httpGet:
            path: /ready
            port: 9997
        resources:
          limits:
            cpu: "1"
            memory: "250Mi"
          requests:
            cpu: "100m"
            memory: "50Mi"
        securityContext:
          runAsUser: 
        volumeMounts:
        - mountPath: /var/run/linkerd/tls
          name: tls
          readOnly: true
      - env:
        - name: LINKERD2_PROXY_LOG
          value: warn,linkerd=info
        - name: LINKERD2_PROXY_LOG_FORMAT
          value: plain
        - name: LINKERD2_PROXY_DESTINATION_SVC_ADDR
          value: linkerd-dst.linkerd.svc.cluster.local:8086
        - name: LINKERD2_PROXY_DESTINATION_GET_NETWORKS
          value: "10.0.0.0/8,172.16.0.0/12,192.168.0.0/16"
        - name: LINKERD2_PROXY_INBOUND_CONNECT_TIMEOUT
          value: "100ms"
        - name: LINKERD2_PROXY_OUTBOUND_CONNECT_TIMEOUT
          value: "1000ms"
        - name: LINKERD2_PROXY_CONTROL_LISTEN_ADDR
          value: 0.0.0.0:4190
        - name: LINKERD2_PROXY_ADMIN_LISTEN_ADDR
          value: 0.0.0.0:4191
        - name: LINKERD2_PROXY_OUTBOUND_LISTEN_ADDR
          value: 127.0.0.1:4140
        - name: LINKERD2_PROXY_INBOUND_LISTEN_ADDR
          value: 0.0.0.0:4143
        - name: LINKERD2_PROXY_DESTINATION_GET_SUFFIXES
          value: svc.cluster.local.
        - name: LINKERD2_PROXY_DESTINATION_PROFILE_SUFFIXES
          value: svc.cluster.local.
        - name: LINKERD2_PROXY_INBOUND_ACCEPT_KEEPALIVE
          value: 10000ms
        - name: LINKERD2_PROXY_OUTBOUND_CONNECT_KEEPALIVE
          value: 10000ms
        - name: _pod_ns
          valueFrom:
            fieldRef:
              fieldPath: metadata.namespace
        - name: _pod_nodeName
          valueFrom:
             fieldRef:
              fieldPath: spec.nodeName
        - name: LINKERD2_PROXY_DESTINATION_CONTEXT
          value: |
            {"ns":"$(_pod_ns)", "nodeName":"$(_pod_nodeName)"}
        - name: LINKERD2_PROXY_IDENTITY_DIR
          value: /var/run/linkerd/identity/end-entity
        - name: LINKERD2_PROXY_IDENTITY_TRUST_ANCHORS
          value: |
            test-trust-anchor
        - name: LINKERD2_PROXY_IDENTITY_TOKEN_FILE
          value: /var/run/secrets/kubernetes.io/serviceaccount/token
        - name: LINKERD2_PROXY_IDENTITY_SVC_ADDR
          value: linkerd-identity.linkerd.svc.cluster.local:8080
        - name: _pod_sa
          valueFrom:
            fieldRef:
              fieldPath: spec.serviceAccountName
        - name: _l5d_ns
          value: linkerd
        - name: _l5d_trustdomain
          value: test.trust.domain
        - name: LINKERD2_PROXY_IDENTITY_LOCAL_NAME
          value: $(_pod_sa).$(_pod_ns).serviceaccount.identity.$(_l5d_ns).$(_l5d_trustdomain)
        - name: LINKERD2_PROXY_IDENTITY_SVC_NAME
          value: linkerd-identity.$(_l5d_ns).serviceaccount.identity.$(_l5d_ns).$(_l5d_trustdomain)
        - name: LINKERD2_PROXY_DESTINATION_SVC_NAME
          value: linkerd-destination.$(_l5d_ns).serviceaccount.identity.$(_l5d_ns).$(_l5d_trustdomain)
        - name: LINKERD2_PROXY_TAP_SVC_NAME
          value: linkerd-tap.$(_l5d_ns).serviceaccount.identity.$(_l5d_ns).$(_l5d_trustdomain)
        image: gcr.io/linkerd-io/proxy:test-proxy-version
        imagePullPolicy: IfNotPresent
        livenessProbe:
          httpGet:
            path: /live
            port: 4191
          initialDelaySeconds: 10
        name: linkerd-proxy
        ports:
        - containerPort: 4143
          name: linkerd-proxy
        - containerPort: 4191
          name: linkerd-admin
        readinessProbe:
          httpGet:
            path: /ready
            port: 4191
          initialDelaySeconds: 2
        resources:
          limits:
            cpu: "1"
            memory: "250Mi"
          requests:
            cpu: "100m"
            memory: "20Mi"
        securityContext:
          allowPrivilegeEscalation: false
          readOnlyRootFilesystem: true
          runAsUser: 2102
        terminationMessagePolicy: FallbackToLogsOnError
        volumeMounts:
        - mountPath: /var/run/linkerd/identity/end-entity
          name: linkerd-identity-end-entity
      initContainers:
      - args:
        - --incoming-proxy-port
        - "4143"
        - --outgoing-proxy-port
        - "4140"
        - --proxy-uid
        - "2102"
        - --inbound-ports-to-ignore
        - 4190,4191,222
        - --outbound-ports-to-ignore
        - 443,111
        image: gcr.io/linkerd-io/proxy-init:test-proxy-init-version
        imagePullPolicy: IfNotPresent
        name: linkerd-init
        resources:
          limits:
            cpu: "100m"
            memory: "50Mi"
          requests:
            cpu: "10m"
            memory: "10Mi"
        securityContext:
          allowPrivilegeEscalation: false
          capabilities:
            add:
            - NET_ADMIN
            - NET_RAW
          privileged: false
          readOnlyRootFilesystem: true
          runAsNonRoot: false
          runAsUser: 0
        terminationMessagePolicy: FallbackToLogsOnError
        volumeMounts:
        - mountPath: /run
          name: linkerd-proxy-init-xtables-lock
      serviceAccountName: linkerd-sp-validator
      volumes:
      - name: tls
        secret:
          secretName: linkerd-sp-validator-tls
      - emptyDir: {}
        name: linkerd-proxy-init-xtables-lock
      - emptyDir:
          medium: Memory
        name: linkerd-identity-end-entity
---
# Source: linkerd2/templates/tap.yaml
---
###
### Tap
###
---
kind: Service
apiVersion: v1
metadata:
  name: linkerd-tap
  namespace: linkerd
  labels:
    linkerd.io/control-plane-component: tap
    linkerd.io/control-plane-ns: linkerd
  annotations:
    linkerd.io/created-by: linkerd/helm linkerd-version
spec:
  type: ClusterIP
  selector:
    linkerd.io/control-plane-component: tap
  ports:
  - name: grpc
    port: 8088
    targetPort: 8088
  - name: apiserver
    port: 443
    targetPort: apiserver
---
kind: Deployment
apiVersion: apps/v1
metadata:
  annotations:
    linkerd.io/created-by: linkerd/helm linkerd-version
  labels:
<<<<<<< HEAD
=======
    app.kubernetes.io/name: sp-validator
    app.kubernetes.io/part-of: Linkerd
    app.kubernetes.io/version: linkerd-version
    linkerd.io/control-plane-component: sp-validator
    linkerd.io/control-plane-ns: linkerd
  name: linkerd-sp-validator
  namespace: linkerd
spec:
  replicas: 3
  selector:
    matchLabels:
      linkerd.io/control-plane-component: sp-validator
  strategy:
    rollingUpdate:
      maxUnavailable: 1
  template:
    metadata:
      annotations:
        linkerd.io/helm-release-version: "0"
        linkerd.io/created-by: linkerd/helm linkerd-version
        linkerd.io/identity-mode: default
        linkerd.io/proxy-version: test-proxy-version
      labels:
        linkerd.io/control-plane-component: sp-validator
        linkerd.io/control-plane-ns: linkerd
        linkerd.io/workload-ns: linkerd
        linkerd.io/proxy-deployment: linkerd-sp-validator
    spec:
      nodeSelector:
        beta.kubernetes.io/os: linux
      affinity:
        podAntiAffinity:
          preferredDuringSchedulingIgnoredDuringExecution:
          - podAffinityTerm:
              labelSelector:
                matchExpressions:
                - key: linkerd.io/control-plane-component
                  operator: In
                  values:
                  - sp-validator
              topologyKey: failure-domain.beta.kubernetes.io/zone
            weight: 100
          requiredDuringSchedulingIgnoredDuringExecution:
          - labelSelector:
              matchExpressions:
              - key: linkerd.io/control-plane-component
                operator: In
                values:
                - sp-validator
            topologyKey: kubernetes.io/hostname
      containers:
      - args:
        - sp-validator
        - -log-level=info
        image: gcr.io/linkerd-io/controller:linkerd-version
        imagePullPolicy: IfNotPresent
        livenessProbe:
          httpGet:
            path: /ping
            port: 9997
          initialDelaySeconds: 10
        name: sp-validator
        ports:
        - containerPort: 8443
          name: sp-validator
        - containerPort: 9997
          name: admin-http
        readinessProbe:
          failureThreshold: 7
          httpGet:
            path: /ready
            port: 9997
        resources:
          limits:
            cpu: "1"
            memory: "250Mi"
          requests:
            cpu: "100m"
            memory: "50Mi"
        securityContext:
          runAsUser: 2103
        volumeMounts:
        - mountPath: /var/run/linkerd/tls
          name: tls
          readOnly: true
      - env:
        - name: LINKERD2_PROXY_LOG
          value: warn,linkerd=info
        - name: LINKERD2_PROXY_LOG_FORMAT
          value: plain
        - name: LINKERD2_PROXY_DESTINATION_SVC_ADDR
          value: linkerd-dst.linkerd.svc.cluster.local:8086
        - name: LINKERD2_PROXY_DESTINATION_GET_NETWORKS
          value: "10.0.0.0/8,172.16.0.0/12,192.168.0.0/16"
        - name: LINKERD2_PROXY_INBOUND_CONNECT_TIMEOUT
          value: "100ms"
        - name: LINKERD2_PROXY_OUTBOUND_CONNECT_TIMEOUT
          value: "1000ms"
        - name: LINKERD2_PROXY_CONTROL_LISTEN_ADDR
          value: 0.0.0.0:4190
        - name: LINKERD2_PROXY_ADMIN_LISTEN_ADDR
          value: 0.0.0.0:4191
        - name: LINKERD2_PROXY_OUTBOUND_LISTEN_ADDR
          value: 127.0.0.1:4140
        - name: LINKERD2_PROXY_INBOUND_LISTEN_ADDR
          value: 0.0.0.0:4143
        - name: LINKERD2_PROXY_DESTINATION_GET_SUFFIXES
          value: svc.cluster.local.
        - name: LINKERD2_PROXY_DESTINATION_PROFILE_SUFFIXES
          value: svc.cluster.local.
        - name: LINKERD2_PROXY_INBOUND_ACCEPT_KEEPALIVE
          value: 10000ms
        - name: LINKERD2_PROXY_OUTBOUND_CONNECT_KEEPALIVE
          value: 10000ms
        - name: _pod_ns
          valueFrom:
            fieldRef:
              fieldPath: metadata.namespace
        - name: _pod_nodeName
          valueFrom:
             fieldRef:
              fieldPath: spec.nodeName
        - name: LINKERD2_PROXY_DESTINATION_CONTEXT
          value: |
            {"ns":"$(_pod_ns)", "nodeName":"$(_pod_nodeName)"}
        - name: LINKERD2_PROXY_IDENTITY_DIR
          value: /var/run/linkerd/identity/end-entity
        - name: LINKERD2_PROXY_IDENTITY_TRUST_ANCHORS
          value: |
            test-trust-anchor
        - name: LINKERD2_PROXY_IDENTITY_TOKEN_FILE
          value: /var/run/secrets/kubernetes.io/serviceaccount/token
        - name: LINKERD2_PROXY_IDENTITY_SVC_ADDR
          value: linkerd-identity.linkerd.svc.cluster.local:8080
        - name: _pod_sa
          valueFrom:
            fieldRef:
              fieldPath: spec.serviceAccountName
        - name: _l5d_ns
          value: linkerd
        - name: _l5d_trustdomain
          value: test.trust.domain
        - name: LINKERD2_PROXY_IDENTITY_LOCAL_NAME
          value: $(_pod_sa).$(_pod_ns).serviceaccount.identity.$(_l5d_ns).$(_l5d_trustdomain)
        - name: LINKERD2_PROXY_IDENTITY_SVC_NAME
          value: linkerd-identity.$(_l5d_ns).serviceaccount.identity.$(_l5d_ns).$(_l5d_trustdomain)
        - name: LINKERD2_PROXY_DESTINATION_SVC_NAME
          value: linkerd-destination.$(_l5d_ns).serviceaccount.identity.$(_l5d_ns).$(_l5d_trustdomain)
        - name: LINKERD2_PROXY_TAP_SVC_NAME
          value: linkerd-tap.$(_l5d_ns).serviceaccount.identity.$(_l5d_ns).$(_l5d_trustdomain)
        image: gcr.io/linkerd-io/proxy:test-proxy-version
        imagePullPolicy: IfNotPresent
        livenessProbe:
          httpGet:
            path: /live
            port: 4191
          initialDelaySeconds: 10
        name: linkerd-proxy
        ports:
        - containerPort: 4143
          name: linkerd-proxy
        - containerPort: 4191
          name: linkerd-admin
        readinessProbe:
          httpGet:
            path: /ready
            port: 4191
          initialDelaySeconds: 2
        resources:
          limits:
            cpu: "1"
            memory: "250Mi"
          requests:
            cpu: "100m"
            memory: "20Mi"
        securityContext:
          allowPrivilegeEscalation: false
          readOnlyRootFilesystem: true
          runAsUser: 2102
        terminationMessagePolicy: FallbackToLogsOnError
        volumeMounts:
        - mountPath: /var/run/linkerd/identity/end-entity
          name: linkerd-identity-end-entity
      initContainers:
      - args:
        - --incoming-proxy-port
        - "4143"
        - --outgoing-proxy-port
        - "4140"
        - --proxy-uid
        - "2102"
        - --inbound-ports-to-ignore
        - 4190,4191,222
        - --outbound-ports-to-ignore
        - 443,111
        image: gcr.io/linkerd-io/proxy-init:test-proxy-init-version
        imagePullPolicy: IfNotPresent
        name: linkerd-init
        resources:
          limits:
            cpu: "100m"
            memory: "50Mi"
          requests:
            cpu: "10m"
            memory: "10Mi"
        securityContext:
          allowPrivilegeEscalation: false
          capabilities:
            add:
            - NET_ADMIN
            - NET_RAW
          privileged: false
          readOnlyRootFilesystem: true
          runAsNonRoot: false
          runAsUser: 0
        terminationMessagePolicy: FallbackToLogsOnError
        volumeMounts:
        - mountPath: /run
          name: linkerd-proxy-init-xtables-lock
      serviceAccountName: linkerd-sp-validator
      volumes:
      - name: tls
        secret:
          secretName: linkerd-sp-validator-tls
      - emptyDir: {}
        name: linkerd-proxy-init-xtables-lock
      - emptyDir:
          medium: Memory
        name: linkerd-identity-end-entity
---
# Source: linkerd2/templates/tap.yaml
---
###
### Tap
###
---
kind: Service
apiVersion: v1
metadata:
  name: linkerd-tap
  namespace: linkerd
  labels:
    linkerd.io/control-plane-component: tap
    linkerd.io/control-plane-ns: linkerd
  annotations:
    linkerd.io/created-by: linkerd/helm linkerd-version
spec:
  type: ClusterIP
  selector:
    linkerd.io/control-plane-component: tap
  ports:
  - name: grpc
    port: 8088
    targetPort: 8088
  - name: apiserver
    port: 443
    targetPort: apiserver
---
kind: Deployment
apiVersion: apps/v1
metadata:
  annotations:
    linkerd.io/created-by: linkerd/helm linkerd-version
  labels:
>>>>>>> c68ab23a
    app.kubernetes.io/name: tap
    app.kubernetes.io/part-of: Linkerd
    app.kubernetes.io/version: linkerd-version
    linkerd.io/control-plane-component: tap
    linkerd.io/control-plane-ns: linkerd
  name: linkerd-tap
  namespace: linkerd
spec:
  replicas: 
  selector:
    matchLabels:
      linkerd.io/control-plane-component: tap
      linkerd.io/control-plane-ns: linkerd
      linkerd.io/proxy-deployment: linkerd-tap
  strategy:
    rollingUpdate:
      maxUnavailable: 1
  template:
    metadata:
      annotations:
        linkerd.io/helm-release-version: "0"
        linkerd.io/created-by: linkerd/helm linkerd-version
        linkerd.io/identity-mode: default
        linkerd.io/proxy-version: test-proxy-version
      labels:
        linkerd.io/control-plane-component: tap
        linkerd.io/control-plane-ns: linkerd
        linkerd.io/workload-ns: linkerd
        linkerd.io/proxy-deployment: linkerd-tap
    spec:
      nodeSelector:
        beta.kubernetes.io/os: linux
      affinity:
        podAntiAffinity:
          preferredDuringSchedulingIgnoredDuringExecution:
          - podAffinityTerm:
              labelSelector:
                matchExpressions:
                - key: linkerd.io/control-plane-component
                  operator: In
                  values:
                  - tap
              topologyKey: failure-domain.beta.kubernetes.io/zone
            weight: 100
          requiredDuringSchedulingIgnoredDuringExecution:
          - labelSelector:
              matchExpressions:
              - key: linkerd.io/control-plane-component
                operator: In
                values:
                - tap
            topologyKey: kubernetes.io/hostname
      containers:
      - args:
        - tap
        - -controller-namespace=linkerd
        - -log-level=info
        image: :linkerd-version
        imagePullPolicy: IfNotPresent
        livenessProbe:
          httpGet:
            path: /ping
            port: 9998
          initialDelaySeconds: 10
        name: tap
        ports:
        - containerPort: 8088
          name: grpc
        - containerPort: 8089
          name: apiserver
        - containerPort: 9998
          name: admin-http
        readinessProbe:
          failureThreshold: 7
          httpGet:
            path: /ready
            port: 9998
        resources:
          limits:
            cpu: "1"
            memory: "250Mi"
          requests:
            cpu: "100m"
            memory: "50Mi"
        securityContext:
          runAsUser: 
        volumeMounts:
        - mountPath: /var/run/linkerd/tls
          name: tls
          readOnly: true
        - mountPath: /var/run/linkerd/config
          name: config
      - env:
        - name: LINKERD2_PROXY_LOG
          value: warn,linkerd=info
        - name: LINKERD2_PROXY_LOG_FORMAT
          value: plain
        - name: LINKERD2_PROXY_DESTINATION_SVC_ADDR
          value: linkerd-dst.linkerd.svc.cluster.local:8086
        - name: LINKERD2_PROXY_DESTINATION_GET_NETWORKS
          value: "10.0.0.0/8,172.16.0.0/12,192.168.0.0/16"
        - name: LINKERD2_PROXY_INBOUND_CONNECT_TIMEOUT
          value: "100ms"
        - name: LINKERD2_PROXY_OUTBOUND_CONNECT_TIMEOUT
          value: "1000ms"
        - name: LINKERD2_PROXY_CONTROL_LISTEN_ADDR
          value: 0.0.0.0:4190
        - name: LINKERD2_PROXY_ADMIN_LISTEN_ADDR
          value: 0.0.0.0:4191
        - name: LINKERD2_PROXY_OUTBOUND_LISTEN_ADDR
          value: 127.0.0.1:4140
        - name: LINKERD2_PROXY_INBOUND_LISTEN_ADDR
          value: 0.0.0.0:4143
        - name: LINKERD2_PROXY_DESTINATION_GET_SUFFIXES
          value: svc.cluster.local.
        - name: LINKERD2_PROXY_DESTINATION_PROFILE_SUFFIXES
          value: svc.cluster.local.
        - name: LINKERD2_PROXY_INBOUND_ACCEPT_KEEPALIVE
          value: 10000ms
        - name: LINKERD2_PROXY_OUTBOUND_CONNECT_KEEPALIVE
          value: 10000ms
        - name: _pod_ns
          valueFrom:
            fieldRef:
              fieldPath: metadata.namespace
        - name: _pod_nodeName
          valueFrom:
             fieldRef:
              fieldPath: spec.nodeName
        - name: LINKERD2_PROXY_DESTINATION_CONTEXT
          value: |
            {"ns":"$(_pod_ns)", "nodeName":"$(_pod_nodeName)"}
        - name: LINKERD2_PROXY_IDENTITY_DIR
          value: /var/run/linkerd/identity/end-entity
        - name: LINKERD2_PROXY_IDENTITY_TRUST_ANCHORS
          value: |
            test-trust-anchor
        - name: LINKERD2_PROXY_IDENTITY_TOKEN_FILE
          value: /var/run/secrets/kubernetes.io/serviceaccount/token
        - name: LINKERD2_PROXY_IDENTITY_SVC_ADDR
          value: linkerd-identity.linkerd.svc.cluster.local:8080
        - name: _pod_sa
          valueFrom:
            fieldRef:
              fieldPath: spec.serviceAccountName
        - name: _l5d_ns
          value: linkerd
        - name: _l5d_trustdomain
          value: test.trust.domain
        - name: LINKERD2_PROXY_IDENTITY_LOCAL_NAME
          value: $(_pod_sa).$(_pod_ns).serviceaccount.identity.$(_l5d_ns).$(_l5d_trustdomain)
        - name: LINKERD2_PROXY_IDENTITY_SVC_NAME
          value: linkerd-identity.$(_l5d_ns).serviceaccount.identity.$(_l5d_ns).$(_l5d_trustdomain)
        - name: LINKERD2_PROXY_DESTINATION_SVC_NAME
          value: linkerd-destination.$(_l5d_ns).serviceaccount.identity.$(_l5d_ns).$(_l5d_trustdomain)
        - name: LINKERD2_PROXY_TAP_SVC_NAME
          value: linkerd-tap.$(_l5d_ns).serviceaccount.identity.$(_l5d_ns).$(_l5d_trustdomain)
        image: gcr.io/linkerd-io/proxy:test-proxy-version
        imagePullPolicy: IfNotPresent
        livenessProbe:
          httpGet:
            path: /live
            port: 4191
          initialDelaySeconds: 10
        name: linkerd-proxy
        ports:
        - containerPort: 4143
          name: linkerd-proxy
        - containerPort: 4191
          name: linkerd-admin
        readinessProbe:
          httpGet:
            path: /ready
            port: 4191
          initialDelaySeconds: 2
        resources:
          limits:
            cpu: "1"
            memory: "250Mi"
          requests:
            cpu: "100m"
            memory: "20Mi"
        securityContext:
          allowPrivilegeEscalation: false
          readOnlyRootFilesystem: true
          runAsUser: 2102
        terminationMessagePolicy: FallbackToLogsOnError
        volumeMounts:
        - mountPath: /var/run/linkerd/identity/end-entity
          name: linkerd-identity-end-entity
      initContainers:
      - args:
        - --incoming-proxy-port
        - "4143"
        - --outgoing-proxy-port
        - "4140"
        - --proxy-uid
        - "2102"
        - --inbound-ports-to-ignore
        - 4190,4191,222
        - --outbound-ports-to-ignore
        - 443,111
        image: gcr.io/linkerd-io/proxy-init:test-proxy-init-version
        imagePullPolicy: IfNotPresent
        name: linkerd-init
        resources:
          limits:
            cpu: "100m"
            memory: "50Mi"
          requests:
            cpu: "10m"
            memory: "10Mi"
        securityContext:
          allowPrivilegeEscalation: false
          capabilities:
            add:
            - NET_ADMIN
            - NET_RAW
          privileged: false
          readOnlyRootFilesystem: true
          runAsNonRoot: false
          runAsUser: 0
        terminationMessagePolicy: FallbackToLogsOnError
        volumeMounts:
        - mountPath: /run
          name: linkerd-proxy-init-xtables-lock
      serviceAccountName: linkerd-tap
      volumes:
      - configMap:
          name: linkerd-config
        name: config
      - emptyDir: {}
        name: linkerd-proxy-init-xtables-lock
      - emptyDir:
          medium: Memory
        name: linkerd-identity-end-entity
      - name: tls
        secret:
          secretName: linkerd-tap-tls
---
# Source: linkerd2/templates/smi-metrics.yaml

---
# Source: linkerd2/templates/linkerd-config-addons.yaml
---
###
### linkerd add-ons configuration
###
---
kind: ConfigMap
apiVersion: v1
metadata:
  name: linkerd-config-addons
  namespace: linkerd
  labels:
    linkerd.io/control-plane-ns: linkerd
  annotations:
    linkerd.io/created-by: linkerd/helm linkerd-version
data:
  values: |-
    global:
      prometheusUrl: ""
      grafanaUrl: ""
    grafana:
      enabled: true
      image:
        name: gcr.io/linkerd-io/grafana
      name: linkerd-grafana
      resources:
        cpu:
          limit: "1"
          request: 100m
        memory:
          limit: 1024Mi
          request: 50Mi
    prometheus:
      args:
        config.file: /etc/prometheus/prometheus.yml
        log.level: info
        storage.tsdb.path: /data
        storage.tsdb.retention.time: 6h
      enabled: true
      globalConfig:
        evaluation_interval: 10s
        scrape_interval: 10s
        scrape_timeout: 10s
      image: prom/prometheus:v2.15.2
      resources:
        cpu:
          limit: "4"
          request: 300m
        memory:
          limit: 8192Mi
          request: 300Mi
    publicApi:
      UID: 0
      enabled: true
      image: ""
      replicas: 0
    tracing:
      enabled: false
---
# Source: linkerd2/charts/grafana/templates/grafana-rbac.yaml
---
###
### Grafana RBAC
###
---
kind: ServiceAccount
apiVersion: v1
metadata:
  name: linkerd-grafana
  namespace: linkerd
  labels:
    linkerd.io/control-plane-component: grafana
    linkerd.io/control-plane-ns: linkerd
---
# Source: linkerd2/charts/grafana/templates/grafana.yaml
---
###
### Grafana
###
---
kind: ConfigMap
apiVersion: v1
metadata:
  name: linkerd-grafana-config
  namespace: linkerd
  labels:
    linkerd.io/control-plane-component: grafana
    linkerd.io/control-plane-ns: linkerd
  annotations:
    linkerd.io/created-by: linkerd/helm linkerd-version
data:
  grafana.ini: |-
    instance_name = linkerd-grafana

    [server]
    root_url = %(protocol)s://%(domain)s:/grafana/

    [auth]
    disable_login_form = true

    [auth.anonymous]
    enabled = true
    org_role = Editor

    [auth.basic]
    enabled = false

    [analytics]
    check_for_updates = false

    [panels]
    disable_sanitize_html = true

  datasources.yaml: |-
    apiVersion: 1
    datasources:
    - name: prometheus
      type: prometheus
      access: proxy
      orgId: 1
      url: http://linkerd-prometheus.linkerd.svc.cluster.local:9090
      isDefault: true
      jsonData:
        timeInterval: "5s"
      version: 1
      editable: true

  dashboards.yaml: |-
    apiVersion: 1
    providers:
    - name: 'default'
      orgId: 1
      folder: ''
      type: file
      disableDeletion: true
      editable: true
      options:
        path: /var/lib/grafana/dashboards
        homeDashboardId: linkerd-top-line
---
kind: Service
apiVersion: v1
metadata:
  name: linkerd-grafana
  namespace: linkerd
  labels:
    linkerd.io/control-plane-component: grafana
    linkerd.io/control-plane-ns: linkerd
  annotations:
    linkerd.io/created-by: linkerd/helm linkerd-version
spec:
  type: ClusterIP
  selector:
    linkerd.io/control-plane-component: grafana
  ports:
  - name: http
    port: 3000
    targetPort: 3000
---
apiVersion: apps/v1
kind: Deployment
metadata:
  annotations:
    linkerd.io/created-by: linkerd/helm linkerd-version
  labels:
    app.kubernetes.io/name: grafana
    app.kubernetes.io/part-of: Linkerd
    app.kubernetes.io/version: linkerd-version
    linkerd.io/control-plane-component: grafana
    linkerd.io/control-plane-ns: linkerd
  name: linkerd-grafana
  namespace: linkerd
spec:
  replicas: 1
  selector:
    matchLabels:
      linkerd.io/control-plane-component: grafana
      linkerd.io/control-plane-ns: linkerd
      linkerd.io/proxy-deployment: linkerd-grafana
  template:
    metadata:
      annotations:
        linkerd.io/created-by: linkerd/helm linkerd-version
        linkerd.io/identity-mode: default
        linkerd.io/proxy-version: test-proxy-version
      labels:
        linkerd.io/control-plane-component: grafana
        linkerd.io/control-plane-ns: linkerd
        linkerd.io/workload-ns: linkerd
        linkerd.io/proxy-deployment: linkerd-grafana
    spec:
      nodeSelector:
        null
      containers:
      - env:
        - name: GF_PATHS_DATA
          value: /data
        # Force using the go-based DNS resolver instead of the OS' to avoid failures in some environments
        # see https://github.com/grafana/grafana/issues/20096
        - name: GODEBUG
          value: netdns=go
        image: gcr.io/linkerd-io/grafana:linkerd-version
        imagePullPolicy: IfNotPresent
        livenessProbe:
          httpGet:
            path: /api/health
            port: 3000
          initialDelaySeconds: 30
        name: grafana
        ports:
        - containerPort: 3000
          name: http
        readinessProbe:
          httpGet:
            path: /api/health
            port: 3000
        resources:
          limits:
            cpu: "1"
            memory: "1024Mi"
          requests:
            cpu: "100m"
            memory: "50Mi"
        securityContext:
          runAsUser: 472
        volumeMounts:
        - mountPath: /data
          name: data
        - mountPath: /etc/grafana
          name: grafana-config
          readOnly: true
      - env:
        - name: LINKERD2_PROXY_LOG
          value: warn,linkerd=info
        - name: LINKERD2_PROXY_LOG_FORMAT
          value: plain
        - name: LINKERD2_PROXY_DESTINATION_SVC_ADDR
          value: linkerd-dst.linkerd.svc.cluster.local:8086
        - name: LINKERD2_PROXY_DESTINATION_GET_NETWORKS
          value: "10.0.0.0/8,172.16.0.0/12,192.168.0.0/16"
        - name: LINKERD2_PROXY_INBOUND_CONNECT_TIMEOUT
          value: "100ms"
        - name: LINKERD2_PROXY_OUTBOUND_CONNECT_TIMEOUT
          value: "1000ms"
        - name: LINKERD2_PROXY_CONTROL_LISTEN_ADDR
          value: 0.0.0.0:4190
        - name: LINKERD2_PROXY_ADMIN_LISTEN_ADDR
          value: 0.0.0.0:4191
        - name: LINKERD2_PROXY_OUTBOUND_LISTEN_ADDR
          value: 127.0.0.1:4140
        - name: LINKERD2_PROXY_INBOUND_LISTEN_ADDR
          value: 0.0.0.0:4143
        - name: LINKERD2_PROXY_DESTINATION_GET_SUFFIXES
          value: svc.cluster.local.
        - name: LINKERD2_PROXY_DESTINATION_PROFILE_SUFFIXES
          value: svc.cluster.local.
        - name: LINKERD2_PROXY_INBOUND_ACCEPT_KEEPALIVE
          value: 10000ms
        - name: LINKERD2_PROXY_OUTBOUND_CONNECT_KEEPALIVE
          value: 10000ms
        - name: _pod_ns
          valueFrom:
            fieldRef:
              fieldPath: metadata.namespace
        - name: _pod_nodeName
          valueFrom:
             fieldRef:
              fieldPath: spec.nodeName
        - name: LINKERD2_PROXY_DESTINATION_CONTEXT
          value: |
            {"ns":"$(_pod_ns)", "nodeName":"$(_pod_nodeName)"}
        - name: LINKERD2_PROXY_IDENTITY_DIR
          value: /var/run/linkerd/identity/end-entity
        - name: LINKERD2_PROXY_IDENTITY_TRUST_ANCHORS
          value: |
            test-trust-anchor
        - name: LINKERD2_PROXY_IDENTITY_TOKEN_FILE
          value: /var/run/secrets/kubernetes.io/serviceaccount/token
        - name: LINKERD2_PROXY_IDENTITY_SVC_ADDR
          value: linkerd-identity.linkerd.svc.cluster.local:8080
        - name: _pod_sa
          valueFrom:
            fieldRef:
              fieldPath: spec.serviceAccountName
        - name: _l5d_ns
          value: linkerd
        - name: _l5d_trustdomain
          value: test.trust.domain
        - name: LINKERD2_PROXY_IDENTITY_LOCAL_NAME
          value: $(_pod_sa).$(_pod_ns).serviceaccount.identity.$(_l5d_ns).$(_l5d_trustdomain)
        - name: LINKERD2_PROXY_IDENTITY_SVC_NAME
          value: linkerd-identity.$(_l5d_ns).serviceaccount.identity.$(_l5d_ns).$(_l5d_trustdomain)
        - name: LINKERD2_PROXY_DESTINATION_SVC_NAME
          value: linkerd-destination.$(_l5d_ns).serviceaccount.identity.$(_l5d_ns).$(_l5d_trustdomain)
        - name: LINKERD2_PROXY_TAP_SVC_NAME
          value: linkerd-tap.$(_l5d_ns).serviceaccount.identity.$(_l5d_ns).$(_l5d_trustdomain)
        image: gcr.io/linkerd-io/proxy:test-proxy-version
        imagePullPolicy: IfNotPresent
        livenessProbe:
          httpGet:
            path: /live
            port: 4191
          initialDelaySeconds: 10
        name: linkerd-proxy
        ports:
        - containerPort: 4143
          name: linkerd-proxy
        - containerPort: 4191
          name: linkerd-admin
        readinessProbe:
          httpGet:
            path: /ready
            port: 4191
          initialDelaySeconds: 2
        resources:
          limits:
            cpu: "1"
            memory: "250Mi"
          requests:
            cpu: "100m"
            memory: "20Mi"
        securityContext:
          allowPrivilegeEscalation: false
          readOnlyRootFilesystem: true
          runAsUser: 2102
        terminationMessagePolicy: FallbackToLogsOnError
        volumeMounts:
        - mountPath: /var/run/linkerd/identity/end-entity
          name: linkerd-identity-end-entity
      initContainers:
      - args:
        - --incoming-proxy-port
        - "4143"
        - --outgoing-proxy-port
        - "4140"
        - --proxy-uid
        - "2102"
        - --inbound-ports-to-ignore
        - 4190,4191,222
        - --outbound-ports-to-ignore
        - 443,111
        image: gcr.io/linkerd-io/proxy-init:test-proxy-init-version
        imagePullPolicy: IfNotPresent
        name: linkerd-init
        resources:
          limits:
            cpu: "100m"
            memory: "50Mi"
          requests:
            cpu: "10m"
            memory: "10Mi"
        securityContext:
          allowPrivilegeEscalation: false
          capabilities:
            add:
            - NET_ADMIN
            - NET_RAW
          privileged: false
          readOnlyRootFilesystem: true
          runAsNonRoot: false
          runAsUser: 0
        terminationMessagePolicy: FallbackToLogsOnError
        volumeMounts:
        - mountPath: /run
          name: linkerd-proxy-init-xtables-lock
      serviceAccountName: linkerd-grafana
      volumes:
      - emptyDir: {}
        name: data
      - configMap:
          items:
          - key: grafana.ini
            path: grafana.ini
          - key: datasources.yaml
            path: provisioning/datasources/datasources.yaml
          - key: dashboards.yaml
            path: provisioning/dashboards/dashboards.yaml
          name: linkerd-grafana-config
        name: grafana-config
      - emptyDir: {}
        name: linkerd-proxy-init-xtables-lock
      - emptyDir:
          medium: Memory
        name: linkerd-identity-end-entity
---
# Source: linkerd2/charts/prometheus/templates/prometheus-rbac.yaml
---
###
### Prometheus RBAC
###
---
kind: ClusterRole
apiVersion: rbac.authorization.k8s.io/v1
metadata:
  name: linkerd-linkerd-prometheus
  labels:
    linkerd.io/control-plane-component: prometheus
    linkerd.io/control-plane-ns: linkerd
rules:
- apiGroups: [""]
  resources: ["nodes", "nodes/proxy", "pods"]
  verbs: ["get", "list", "watch"]
---
kind: ClusterRoleBinding
apiVersion: rbac.authorization.k8s.io/v1
metadata:
  name: linkerd-linkerd-prometheus
  labels:
    linkerd.io/control-plane-component: prometheus
    linkerd.io/control-plane-ns: linkerd
roleRef:
  apiGroup: rbac.authorization.k8s.io
  kind: ClusterRole
  name: linkerd-linkerd-prometheus
subjects:
- kind: ServiceAccount
  name: linkerd-prometheus
  namespace: linkerd
---
kind: ServiceAccount
apiVersion: v1
metadata:
  name: linkerd-prometheus
  namespace: linkerd
  labels:
    linkerd.io/control-plane-component: prometheus
    linkerd.io/control-plane-ns: linkerd
---
# Source: linkerd2/charts/prometheus/templates/prometheus.yaml
---
###
### Prometheus
###
---
kind: ConfigMap
apiVersion: v1
metadata:
  name: linkerd-prometheus-config
  namespace: linkerd
  labels:
    linkerd.io/control-plane-component: prometheus
    linkerd.io/control-plane-ns: linkerd
  annotations:
    linkerd.io/created-by: linkerd/helm linkerd-version
data:
  prometheus.yml: |-
    global:
      evaluation_interval: 10s
      scrape_interval: 10s
      scrape_timeout: 10s

    rule_files:
    - /etc/prometheus/*_rules.yml
    - /etc/prometheus/*_rules.yaml

    scrape_configs:
    - job_name: 'prometheus'
      static_configs:
      - targets: ['localhost:9090']

    - job_name: 'grafana'
      kubernetes_sd_configs:
      - role: pod
        namespaces:
          names: ['linkerd']
      relabel_configs:
      - source_labels:
        - __meta_kubernetes_pod_container_name
        action: keep
        regex: ^grafana$

    #  Required for: https://grafana.com/grafana/dashboards/315
    - job_name: 'kubernetes-nodes-cadvisor'
      scheme: https
      tls_config:
        ca_file: /var/run/secrets/kubernetes.io/serviceaccount/ca.crt
        insecure_skip_verify: true
      bearer_token_file: /var/run/secrets/kubernetes.io/serviceaccount/token
      kubernetes_sd_configs:
      - role: node
      relabel_configs:
      - action: labelmap
        regex: __meta_kubernetes_node_label_(.+)
      - target_label: __address__
        replacement: kubernetes.default.svc:443
      - source_labels: [__meta_kubernetes_node_name]
        regex: (.+)
        target_label: __metrics_path__
        replacement: /api/v1/nodes/$1/proxy/metrics/cadvisor
      metric_relabel_configs:
      - source_labels: [__name__]
        regex: '(container|machine)_(cpu|memory|network|fs)_(.+)'
        action: keep
      - source_labels: [__name__]
        regex: 'container_memory_failures_total' # unneeded large metric
        action: drop

    - job_name: 'linkerd-controller'
      kubernetes_sd_configs:
      - role: pod
        namespaces:
          names: ['linkerd']
      relabel_configs:
      - source_labels:
        - __meta_kubernetes_pod_label_linkerd_io_control_plane_component
        - __meta_kubernetes_pod_container_port_name
        action: keep
        regex: (.*);admin-http$
      - source_labels: [__meta_kubernetes_pod_container_name]
        action: replace
        target_label: component

    - job_name: 'linkerd-service-mirror'
      kubernetes_sd_configs:
      - role: pod
      relabel_configs:
      - source_labels:
        - __meta_kubernetes_pod_label_linkerd_io_control_plane_component
        - __meta_kubernetes_pod_container_port_name
        action: keep
        regex: linkerd-service-mirror;admin-http$
      - source_labels: [__meta_kubernetes_pod_container_name]
        action: replace
        target_label: component

    - job_name: 'linkerd-proxy'
      kubernetes_sd_configs:
      - role: pod
      relabel_configs:
      - source_labels:
        - __meta_kubernetes_pod_container_name
        - __meta_kubernetes_pod_container_port_name
        - __meta_kubernetes_pod_label_linkerd_io_control_plane_ns
        action: keep
        regex: ^linkerd-proxy;linkerd-admin;linkerd$
      - source_labels: [__meta_kubernetes_namespace]
        action: replace
        target_label: namespace
      - source_labels: [__meta_kubernetes_pod_name]
        action: replace
        target_label: pod
      # special case k8s' "job" label, to not interfere with prometheus' "job"
      # label
      # __meta_kubernetes_pod_label_linkerd_io_proxy_job=foo =>
      # k8s_job=foo
      - source_labels: [__meta_kubernetes_pod_label_linkerd_io_proxy_job]
        action: replace
        target_label: k8s_job
      # drop __meta_kubernetes_pod_label_linkerd_io_proxy_job
      - action: labeldrop
        regex: __meta_kubernetes_pod_label_linkerd_io_proxy_job
      # __meta_kubernetes_pod_label_linkerd_io_proxy_deployment=foo =>
      # deployment=foo
      - action: labelmap
        regex: __meta_kubernetes_pod_label_linkerd_io_proxy_(.+)
      # drop all labels that we just made copies of in the previous labelmap
      - action: labeldrop
        regex: __meta_kubernetes_pod_label_linkerd_io_proxy_(.+)
      # __meta_kubernetes_pod_label_linkerd_io_foo=bar =>
      # foo=bar
      - action: labelmap
        regex: __meta_kubernetes_pod_label_linkerd_io_(.+)
      # Copy all pod labels to tmp labels
      - action: labelmap
        regex: __meta_kubernetes_pod_label_(.+)
        replacement: __tmp_pod_label_$1
      # Take `linkerd_io_` prefixed labels and copy them without the prefix
      - action: labelmap
        regex: __tmp_pod_label_linkerd_io_(.+)
        replacement:  __tmp_pod_label_$1
      # Drop the `linkerd_io_` originals
      - action: labeldrop
        regex: __tmp_pod_label_linkerd_io_(.+)
      # Copy tmp labels into real labels
      - action: labelmap
        regex: __tmp_pod_label_(.+)
---
kind: Service
apiVersion: v1
metadata:
  name: linkerd-prometheus
  namespace: linkerd
  labels:
    linkerd.io/control-plane-component: prometheus
    linkerd.io/control-plane-ns: linkerd
  annotations:
    linkerd.io/created-by: linkerd/helm linkerd-version
spec:
  type: ClusterIP
  selector:
    linkerd.io/control-plane-component: prometheus
  ports:
  - name: admin-http
    port: 9090
    targetPort: 9090
---
apiVersion: apps/v1
kind: Deployment
metadata:
  annotations:
    linkerd.io/created-by: linkerd/helm linkerd-version
  labels:
    app.kubernetes.io/name: prometheus
    app.kubernetes.io/part-of: Linkerd
    app.kubernetes.io/version: linkerd-version
    linkerd.io/control-plane-component: prometheus
    linkerd.io/control-plane-ns: linkerd
  name: linkerd-prometheus
  namespace: linkerd
spec:
  replicas: 1
  selector:
    matchLabels:
      linkerd.io/control-plane-component: prometheus
      linkerd.io/control-plane-ns: linkerd
      linkerd.io/proxy-deployment: linkerd-prometheus
  template:
    metadata:
      annotations:
        linkerd.io/created-by: linkerd/helm linkerd-version
        linkerd.io/identity-mode: default
        linkerd.io/proxy-version: test-proxy-version
      labels:
        linkerd.io/control-plane-component: prometheus
        linkerd.io/control-plane-ns: linkerd
        linkerd.io/workload-ns: linkerd
        linkerd.io/proxy-deployment: linkerd-prometheus
    spec:
      nodeSelector:
        null
      securityContext:
        fsGroup: 65534
      containers:
      - args:
        - --config.file=/etc/prometheus/prometheus.yml
        - --log.level=info
        - --storage.tsdb.path=/data
        - --storage.tsdb.retention.time=6h
        image: prom/prometheus:v2.15.2
        imagePullPolicy: IfNotPresent
        livenessProbe:
          httpGet:
            path: /-/healthy
            port: 9090
          initialDelaySeconds: 30
          timeoutSeconds: 30
        name: prometheus
        ports:
        - containerPort: 9090
          name: admin-http
        readinessProbe:
          httpGet:
            path: /-/ready
            port: 9090
          initialDelaySeconds: 30
          timeoutSeconds: 30
        resources:
          limits:
            cpu: "4"
            memory: "8192Mi"
          requests:
            cpu: "300m"
            memory: "300Mi"
        securityContext:
          runAsNonRoot: true
          runAsUser: 65534
          runAsGroup: 65534
        volumeMounts:
        - mountPath: /data
          name: data
        - mountPath: /etc/prometheus/prometheus.yml
          name: prometheus-config
          subPath: prometheus.yml
          readOnly: true
      - env:
        - name: LINKERD2_PROXY_LOG
          value: warn,linkerd=info
        - name: LINKERD2_PROXY_LOG_FORMAT
          value: plain
        - name: LINKERD2_PROXY_DESTINATION_SVC_ADDR
          value: linkerd-dst.linkerd.svc.cluster.local:8086
        - name: LINKERD2_PROXY_DESTINATION_GET_NETWORKS
          value: "10.0.0.0/8,172.16.0.0/12,192.168.0.0/16"
        - name: LINKERD2_PROXY_INBOUND_CONNECT_TIMEOUT
          value: "100ms"
        - name: LINKERD2_PROXY_OUTBOUND_CONNECT_TIMEOUT
          value: "1000ms"
        - name: LINKERD2_PROXY_CONTROL_LISTEN_ADDR
          value: 0.0.0.0:4190
        - name: LINKERD2_PROXY_ADMIN_LISTEN_ADDR
          value: 0.0.0.0:4191
        - name: LINKERD2_PROXY_OUTBOUND_LISTEN_ADDR
          value: 127.0.0.1:4140
        - name: LINKERD2_PROXY_INBOUND_LISTEN_ADDR
          value: 0.0.0.0:4143
        - name: LINKERD2_PROXY_DESTINATION_GET_SUFFIXES
          value: svc.cluster.local.
        - name: LINKERD2_PROXY_DESTINATION_PROFILE_SUFFIXES
          value: svc.cluster.local.
        - name: LINKERD2_PROXY_INBOUND_ACCEPT_KEEPALIVE
          value: 10000ms
        - name: LINKERD2_PROXY_OUTBOUND_CONNECT_KEEPALIVE
          value: 10000ms
        - name: _pod_ns
          valueFrom:
            fieldRef:
              fieldPath: metadata.namespace
        - name: _pod_nodeName
          valueFrom:
             fieldRef:
              fieldPath: spec.nodeName
        - name: LINKERD2_PROXY_DESTINATION_CONTEXT
          value: |
            {"ns":"$(_pod_ns)", "nodeName":"$(_pod_nodeName)"}
        - name: LINKERD2_PROXY_OUTBOUND_ROUTER_CAPACITY
          value: "10000"
        - name: LINKERD2_PROXY_IDENTITY_DIR
          value: /var/run/linkerd/identity/end-entity
        - name: LINKERD2_PROXY_IDENTITY_TRUST_ANCHORS
          value: |
            test-trust-anchor
        - name: LINKERD2_PROXY_IDENTITY_TOKEN_FILE
          value: /var/run/secrets/kubernetes.io/serviceaccount/token
        - name: LINKERD2_PROXY_IDENTITY_SVC_ADDR
          value: linkerd-identity.linkerd.svc.cluster.local:8080
        - name: _pod_sa
          valueFrom:
            fieldRef:
              fieldPath: spec.serviceAccountName
        - name: _l5d_ns
          value: linkerd
        - name: _l5d_trustdomain
          value: test.trust.domain
        - name: LINKERD2_PROXY_IDENTITY_LOCAL_NAME
          value: $(_pod_sa).$(_pod_ns).serviceaccount.identity.$(_l5d_ns).$(_l5d_trustdomain)
        - name: LINKERD2_PROXY_IDENTITY_SVC_NAME
          value: linkerd-identity.$(_l5d_ns).serviceaccount.identity.$(_l5d_ns).$(_l5d_trustdomain)
        - name: LINKERD2_PROXY_DESTINATION_SVC_NAME
          value: linkerd-destination.$(_l5d_ns).serviceaccount.identity.$(_l5d_ns).$(_l5d_trustdomain)
        - name: LINKERD2_PROXY_TAP_SVC_NAME
          value: linkerd-tap.$(_l5d_ns).serviceaccount.identity.$(_l5d_ns).$(_l5d_trustdomain)
        image: gcr.io/linkerd-io/proxy:test-proxy-version
        imagePullPolicy: IfNotPresent
        livenessProbe:
          httpGet:
            path: /live
            port: 4191
          initialDelaySeconds: 10
        name: linkerd-proxy
        ports:
        - containerPort: 4143
          name: linkerd-proxy
        - containerPort: 4191
          name: linkerd-admin
        readinessProbe:
          httpGet:
            path: /ready
            port: 4191
          initialDelaySeconds: 2
        resources:
          limits:
            cpu: "1"
            memory: "250Mi"
          requests:
            cpu: "100m"
            memory: "20Mi"
        securityContext:
          allowPrivilegeEscalation: false
          readOnlyRootFilesystem: true
          runAsUser: 2102
        terminationMessagePolicy: FallbackToLogsOnError
        volumeMounts:
        - mountPath: /var/run/linkerd/identity/end-entity
          name: linkerd-identity-end-entity
      initContainers:
      - args:
        - --incoming-proxy-port
        - "4143"
        - --outgoing-proxy-port
        - "4140"
        - --proxy-uid
        - "2102"
        - --inbound-ports-to-ignore
        - 4190,4191,222
        - --outbound-ports-to-ignore
        - 443,111
        image: gcr.io/linkerd-io/proxy-init:test-proxy-init-version
        imagePullPolicy: IfNotPresent
        name: linkerd-init
        resources:
          limits:
            cpu: "100m"
            memory: "50Mi"
          requests:
            cpu: "10m"
            memory: "10Mi"
        securityContext:
          allowPrivilegeEscalation: false
          capabilities:
            add:
            - NET_ADMIN
            - NET_RAW
          privileged: false
          readOnlyRootFilesystem: true
          runAsNonRoot: false
          runAsUser: 0
        terminationMessagePolicy: FallbackToLogsOnError
        volumeMounts:
        - mountPath: /run
          name: linkerd-proxy-init-xtables-lock
      serviceAccountName: linkerd-prometheus
      volumes:
      - name: data
        emptyDir: {}
      - configMap:
          name: linkerd-prometheus-config
        name: prometheus-config
      - emptyDir: {}
        name: linkerd-proxy-init-xtables-lock
      - emptyDir:
          medium: Memory
        name: linkerd-identity-end-entity
---
# Source: linkerd2/charts/publicApi/templates/controller-rbac.yaml
---
###
### Controller RBAC
###
---
kind: ClusterRole
apiVersion: rbac.authorization.k8s.io/v1
metadata:
  name: linkerd-linkerd-controller
  labels:
    linkerd.io/control-plane-component: controller
    linkerd.io/control-plane-ns: linkerd
rules:
- apiGroups: ["extensions", "apps"]
  resources: ["daemonsets", "deployments", "replicasets", "statefulsets"]
  verbs: ["list", "get", "watch"]
- apiGroups: ["extensions", "batch"]
  resources: ["cronjobs", "jobs"]
  verbs: ["list" , "get", "watch"]
- apiGroups: [""]
  resources: ["pods", "endpoints", "services", "replicationcontrollers", "namespaces"]
  verbs: ["list", "get", "watch"]
- apiGroups: ["linkerd.io"]
  resources: ["serviceprofiles"]
  verbs: ["list", "get", "watch"]
- apiGroups: ["split.smi-spec.io"]
  resources: ["trafficsplits"]
  verbs: ["list", "get", "watch"]
---
kind: ClusterRoleBinding
apiVersion: rbac.authorization.k8s.io/v1
metadata:
  name: linkerd-linkerd-controller
  labels:
    linkerd.io/control-plane-component: controller
    linkerd.io/control-plane-ns: linkerd
roleRef:
  apiGroup: rbac.authorization.k8s.io
  kind: ClusterRole
  name: linkerd-linkerd-controller
subjects:
- kind: ServiceAccount
  name: linkerd-controller
  namespace: linkerd
---
kind: ServiceAccount
apiVersion: v1
metadata:
  name: linkerd-controller
  namespace: linkerd
  labels:
    linkerd.io/control-plane-component: controller
    linkerd.io/control-plane-ns: linkerd
---
# Source: linkerd2/charts/publicApi/templates/controller.yaml
---
###
### Controller
###
---
kind: Service
apiVersion: v1
metadata:
  name: linkerd-controller-api
  namespace: linkerd
  labels:
    linkerd.io/control-plane-component: controller
    linkerd.io/control-plane-ns: linkerd
  annotations:
    linkerd.io/created-by: linkerd/helm linkerd-version
spec:
  type: ClusterIP
  selector:
    linkerd.io/control-plane-component: controller
  ports:
  - name: http
    port: 8085
    targetPort: 8085
---
apiVersion: apps/v1
kind: Deployment
metadata:
  annotations:
    linkerd.io/created-by: linkerd/helm linkerd-version
  labels:
    app.kubernetes.io/name: controller
    app.kubernetes.io/part-of: Linkerd
    app.kubernetes.io/version: linkerd-version
    linkerd.io/control-plane-component: controller
    linkerd.io/control-plane-ns: linkerd
  name: linkerd-controller
  namespace: linkerd
spec:
  replicas: 0
  selector:
    matchLabels:
      linkerd.io/control-plane-component: controller
      linkerd.io/control-plane-ns: linkerd
      linkerd.io/proxy-deployment: linkerd-controller
  template:
    metadata:
      annotations:
        linkerd.io/created-by: linkerd/helm linkerd-version
        linkerd.io/identity-mode: default
        linkerd.io/proxy-version: test-proxy-version
      labels:
        linkerd.io/control-plane-component: controller
        linkerd.io/control-plane-ns: linkerd
        linkerd.io/workload-ns: linkerd
        linkerd.io/proxy-deployment: linkerd-controller
    spec:
      nodeSelector:
        null
      containers:
      - args:
        - public-api
        - -destination-addr=linkerd-dst.linkerd.svc.cluster.local:8086
        - -controller-namespace=linkerd
        - -log-level=info
        - -prometheus-url=http://linkerd-prometheus.linkerd.svc.cluster.local:9090
        image: :linkerd-version
        imagePullPolicy: IfNotPresent
        livenessProbe:
          httpGet:
            path: /ping
            port: 9995
          initialDelaySeconds: 10
        name: public-api
        ports:
        - containerPort: 8085
          name: http
        - containerPort: 9995
          name: admin-http
        readinessProbe:
          failureThreshold: 7
          httpGet:
            path: /ready
            port: 9995
        securityContext:
          runAsUser: 0
        volumeMounts:
        - mountPath: /var/run/linkerd/config
          name: config
      - env:
        - name: LINKERD2_PROXY_LOG
          value: warn,linkerd=info
        - name: LINKERD2_PROXY_LOG_FORMAT
          value: plain
        - name: LINKERD2_PROXY_DESTINATION_SVC_ADDR
          value: linkerd-dst.linkerd.svc.cluster.local:8086
        - name: LINKERD2_PROXY_DESTINATION_GET_NETWORKS
          value: "10.0.0.0/8,172.16.0.0/12,192.168.0.0/16"
        - name: LINKERD2_PROXY_CONTROL_LISTEN_ADDR
          value: 0.0.0.0:4190
        - name: LINKERD2_PROXY_ADMIN_LISTEN_ADDR
          value: 0.0.0.0:4191
        - name: LINKERD2_PROXY_OUTBOUND_LISTEN_ADDR
          value: 127.0.0.1:4140
        - name: LINKERD2_PROXY_INBOUND_LISTEN_ADDR
          value: 0.0.0.0:4143
        - name: LINKERD2_PROXY_DESTINATION_GET_SUFFIXES
          value: svc.cluster.local.
        - name: LINKERD2_PROXY_DESTINATION_PROFILE_SUFFIXES
          value: svc.cluster.local.
        - name: LINKERD2_PROXY_INBOUND_ACCEPT_KEEPALIVE
          value: 10000ms
        - name: LINKERD2_PROXY_OUTBOUND_CONNECT_KEEPALIVE
          value: 10000ms
        - name: _pod_ns
          valueFrom:
            fieldRef:
              fieldPath: metadata.namespace
        - name: LINKERD2_PROXY_DESTINATION_CONTEXT
          value: ns:$(_pod_ns)
        - name: LINKERD2_PROXY_IDENTITY_DIR
          value: /var/run/linkerd/identity/end-entity
        - name: LINKERD2_PROXY_IDENTITY_TRUST_ANCHORS
          value: |
            test-trust-anchor
        - name: LINKERD2_PROXY_IDENTITY_TOKEN_FILE
          value: /var/run/secrets/kubernetes.io/serviceaccount/token
        - name: LINKERD2_PROXY_IDENTITY_SVC_ADDR
          value: linkerd-identity.linkerd.svc.cluster.local:8080
        - name: _pod_sa
          valueFrom:
            fieldRef:
              fieldPath: spec.serviceAccountName
        - name: _l5d_ns
          value: linkerd
        - name: _l5d_trustdomain
          value: test.trust.domain
        - name: LINKERD2_PROXY_IDENTITY_LOCAL_NAME
          value: $(_pod_sa).$(_pod_ns).serviceaccount.identity.$(_l5d_ns).$(_l5d_trustdomain)
        - name: LINKERD2_PROXY_IDENTITY_SVC_NAME
          value: linkerd-identity.$(_l5d_ns).serviceaccount.identity.$(_l5d_ns).$(_l5d_trustdomain)
        - name: LINKERD2_PROXY_DESTINATION_SVC_NAME
          value: linkerd-destination.$(_l5d_ns).serviceaccount.identity.$(_l5d_ns).$(_l5d_trustdomain)
        - name: LINKERD2_PROXY_TAP_SVC_NAME
          value: linkerd-tap.$(_l5d_ns).serviceaccount.identity.$(_l5d_ns).$(_l5d_trustdomain)
        image: gcr.io/linkerd-io/proxy:test-proxy-version
        imagePullPolicy: IfNotPresent
        livenessProbe:
          httpGet:
            path: /live
            port: 4191
          initialDelaySeconds: 10
        name: linkerd-proxy
        ports:
        - containerPort: 4143
          name: linkerd-proxy
        - containerPort: 4191
          name: linkerd-admin
        readinessProbe:
          httpGet:
            path: /ready
            port: 4191
          initialDelaySeconds: 2
        resources:
          limits:
            cpu: "1"
            memory: "250Mi"
          requests:
            cpu: "100m"
            memory: "20Mi"
        securityContext:
          allowPrivilegeEscalation: false
          readOnlyRootFilesystem: true
          runAsUser: 2102
        terminationMessagePolicy: FallbackToLogsOnError
        volumeMounts:
        - mountPath: /var/run/linkerd/identity/end-entity
          name: linkerd-identity-end-entity
      initContainers:
      - args:
        - --incoming-proxy-port
        - "4143"
        - --outgoing-proxy-port
        - "4140"
        - --proxy-uid
        - "2102"
        - --inbound-ports-to-ignore
        - 4190,4191,222
        - --outbound-ports-to-ignore
        - 443,111
        image: gcr.io/linkerd-io/proxy-init:test-proxy-init-version
        imagePullPolicy: IfNotPresent
        name: linkerd-init
        resources:
          limits:
            cpu: "100m"
            memory: "50Mi"
          requests:
            cpu: "10m"
            memory: "10Mi"
        securityContext:
          allowPrivilegeEscalation: false
          capabilities:
            add:
            - NET_ADMIN
            - NET_RAW
          privileged: false
          readOnlyRootFilesystem: true
          runAsNonRoot: false
          runAsUser: 0
        terminationMessagePolicy: FallbackToLogsOnError
        volumeMounts:
        - mountPath: /run
          name: linkerd-proxy-init-xtables-lock
      serviceAccountName: linkerd-controller
      volumes:
      - configMap:
          name: linkerd-config
        name: config
      - emptyDir: {}
        name: linkerd-proxy-init-xtables-lock
      - emptyDir:
          medium: Memory
        name: linkerd-identity-end-entity<|MERGE_RESOLUTION|>--- conflicted
+++ resolved
@@ -2247,8 +2247,6 @@
   annotations:
     linkerd.io/created-by: linkerd/helm linkerd-version
   labels:
-<<<<<<< HEAD
-=======
     app.kubernetes.io/name: sp-validator
     app.kubernetes.io/part-of: Linkerd
     app.kubernetes.io/version: linkerd-version
@@ -2513,7 +2511,6 @@
   annotations:
     linkerd.io/created-by: linkerd/helm linkerd-version
   labels:
->>>>>>> c68ab23a
     app.kubernetes.io/name: tap
     app.kubernetes.io/part-of: Linkerd
     app.kubernetes.io/version: linkerd-version
